anchors:
  git-repo-resource-source: &git-repo-resource-source
    uri: ((github-repo))
    username: ((github-username))
    password: ((github-password))
    branch: ((branch))
  docker-resource-source: &docker-resource-source
    username: ((docker-hub-username))
    password: ((docker-hub-password))
    tag: ((milestone))
  gradle-enterprise-task-params: &gradle-enterprise-task-params
    GRADLE_ENTERPRISE_ACCESS_KEY: ((gradle_enterprise_secret_access_key))
    GRADLE_ENTERPRISE_CACHE_USERNAME: ((gradle_enterprise_cache_user.username))
    GRADLE_ENTERPRISE_CACHE_PASSWORD: ((gradle_enterprise_cache_user.password))
<<<<<<< HEAD
=======
    BRANCH: ((branch))
    CI: true
  docker-hub-task-params: &docker-hub-task-params
    DOCKER_HUB_USERNAME: ((docker-hub-username))
    DOCKER_HUB_PASSWORD: ((docker-hub-password))
  build-project-task-params: &build-project-task-params
    privileged: true
    timeout: ((task-timeout))
    file: git-repo/ci/tasks/build-project.yml
    params:
      <<: *gradle-enterprise-task-params
      <<: *docker-hub-task-params
>>>>>>> d3ea48b7
  github-task-params: &github-task-params
    GITHUB_REPO: spring-boot
    GITHUB_ORGANIZATION: spring-projects
    GITHUB_PASSWORD: ((github-password))
    GITHUB_USERNAME: ((github-username))
    MILESTONE: ((milestone))
  bintray-task-params: &bintray-task-params
    BINTRAY_SUBJECT: ((bintray-subject))
    BINTRAY_REPO: ((bintray-repo))
    BINTRAY_USERNAME: ((bintray-username))
    BINTRAY_API_KEY: ((bintray-api-key))
  sontatype-task-params: &sonatype-task-params
    SONATYPE_USER_TOKEN: ((sonatype-user-token))
    SONATYPE_PASSWORD_TOKEN: ((sonatype-user-token-password))
  artifactory-task-params: &artifactory-task-params
    ARTIFACTORY_SERVER: ((artifactory-server))
    ARTIFACTORY_USERNAME: ((artifactory-username))
    ARTIFACTORY_PASSWORD: ((artifactory-password))
  build-project-task-params: &build-project-task-params
    privileged: true
    timeout: ((task-timeout))
    file: git-repo/ci/tasks/build-project.yml
    params:
      BRANCH: ((branch))
      <<: *gradle-enterprise-task-params
  artifactory-repo-put-params: &artifactory-repo-put-params
    repo: libs-snapshot-local
    folder: distribution-repository
    build_uri: "https://ci.spring.io/teams/${BUILD_TEAM_NAME}/pipelines/${BUILD_PIPELINE_NAME}/jobs/${BUILD_JOB_NAME}/builds/${BUILD_NAME}"
    build_number: "${BUILD_PIPELINE_NAME}-${BUILD_JOB_NAME}-${BUILD_NAME}"
    disable_checksum_uploads: true
    threads: 8
    artifact_set:
    - include:
      - "/**/spring-boot-docs-*.zip"
      properties:
        "zip.type": "docs"
        "zip.deployed": "false"
  slack-fail-params: &slack-fail-params
    text: >
      :concourse-failed: <!here> <https://ci.spring.io/teams/${BUILD_TEAM_NAME}/pipelines/${BUILD_PIPELINE_NAME}/jobs/${BUILD_JOB_NAME}/builds/${BUILD_NAME}|${BUILD_PIPELINE_NAME} ${BUILD_JOB_NAME} failed!>
      [$TEXT_FILE_CONTENT]
    text_file: git-repo/build/build-scan-uri.txt
    silent: true
    icon_emoji: ":concourse:"
    username: concourse-ci
  slack-success-params: &slack-success-params
    text: >
      :concourse-succeeded: <https://ci.spring.io/teams/${BUILD_TEAM_NAME}/pipelines/${BUILD_PIPELINE_NAME}/jobs/${BUILD_JOB_NAME}/builds/${BUILD_NAME}|${BUILD_PIPELINE_NAME} ${BUILD_JOB_NAME} was successful!>
      [$TEXT_FILE_CONTENT]
    text_file: git-repo/build/build-scan-uri.txt
    silent: true
    icon_emoji: ":concourse:"
    username: concourse-ci
resource_types:
- name: artifactory-resource
  type: docker-image
  source:
    repository: springio/artifactory-resource
    tag: 0.0.12
- name: pull-request
  type: docker-image
  source:
    repository: teliaoss/github-pr-resource
- name: github-status-resource
  type: docker-image
  source:
    repository: dpb587/github-status-resource
    tag: master
- name: slack-notification
  type: docker-image
  source:
    repository: cfcommunity/slack-notification-resource
    tag: latest
resources:
- name: git-repo
  type: git
  icon: github
  source:
    <<: *git-repo-resource-source
- name: git-repo-windows
  type: git
  icon: github
  source:
    <<: *git-repo-resource-source
    git_config:
    - name: core.autocrlf
      value: true
- name: git-pull-request
  type: pull-request
  icon: source-pull
  source:
    access_token: ((github-ci-pull-request-token))
    repository: ((github-repo-name))
    base_branch: ((branch))
    ignore_paths: ["ci/*"]
- name: github-pre-release
  type: github-release
  icon: briefcase-download-outline
  source:
    owner: spring-projects
    repository: spring-boot
    access_token: ((github-ci-release-token))
    pre_release: true
    release: false
- name: github-release
  type: github-release
  icon: briefcase-download
  source:
    owner: spring-projects
    repository: spring-boot
    access_token: ((github-ci-release-token))
    pre_release: false
- name: ci-images-git-repo
  type: git
  icon: github
  source:
    uri: ((github-repo))
    branch: ((branch))
    paths: ["ci/images/*"]
- name: ci-image
  type: docker-image
  icon: docker
  source:
    <<: *docker-resource-source
    repository: ((docker-hub-organization))/((ci-image-name))
- name: ci-image-jdk11
  type: docker-image
  icon: docker
  source:
    <<: *docker-resource-source
    repository: ((docker-hub-organization))/((ci-image-name))-jdk11
- name: ci-image-jdk15
  type: docker-image
  icon: docker
  source:
    <<: *docker-resource-source
    repository: ((docker-hub-organization))/((ci-image-name))-jdk15
- name: artifactory-repo
  type: artifactory-resource
  icon: package-variant
  source:
    uri: ((artifactory-server))
    username: ((artifactory-username))
    password: ((artifactory-password))
    build_name: ((build-name))
- name: repo-status-build
  type: github-status-resource
  icon: eye-check-outline
  source:
    repository: ((github-repo-name))
    access_token: ((github-ci-status-token))
    branch: ((branch))
    context: build
- name: repo-status-jdk11-build
  type: github-status-resource
  icon: eye-check-outline
  source:
    repository: ((github-repo-name))
    access_token: ((github-ci-status-token))
    branch: ((branch))
    context: jdk11-build
- name: repo-status-jdk15-build
  type: github-status-resource
  icon: eye-check-outline
  source:
    repository: ((github-repo-name))
    access_token: ((github-ci-status-token))
    branch: ((branch))
    context: jdk15-build
- name: slack-alert
  type: slack-notification
  icon: slack
  source:
    url: ((slack-webhook-url))
- name: every-wednesday
  type: time
  icon: clock-outline
  source:
    start: 8:00 PM
    stop: 9:00 PM
    days: [Wednesday]
- name: daily
  type: time
  icon: clock-outline
  source: { interval: "24h" }
jobs:
- name: build-ci-images
  plan:
  - get: ci-images-git-repo
    trigger: true
  - in_parallel:
    - put: ci-image
      params:
        build: ci-images-git-repo/ci/images
        dockerfile: ci-images-git-repo/ci/images/ci-image/Dockerfile
    - put: ci-image-jdk11
      params:
        build: ci-images-git-repo/ci/images
        dockerfile: ci-images-git-repo/ci/images/ci-image-jdk11/Dockerfile
    - put: ci-image-jdk15
      params:
        build: ci-images-git-repo/ci/images
        dockerfile: ci-images-git-repo/ci/images/ci-image-jdk15/Dockerfile
- name: detect-jdk-updates
  plan:
  - get: git-repo
  - get: every-wednesday
    trigger: true
  - get: ci-image
  - in_parallel:
    - task: detect-jdk8-update
      image: ci-image
      file: git-repo/ci/tasks/detect-jdk-updates.yml
      params:
        <<: *github-task-params
        JDK_VERSION: java8
    - task: detect-jdk11-update
      image: ci-image
      file: git-repo/ci/tasks/detect-jdk-updates.yml
      params:
        <<: *github-task-params
        JDK_VERSION: java11
    - task: detect-jdk15-update
      image: ci-image
      file: git-repo/ci/tasks/detect-jdk-updates.yml
      params:
        <<: *github-task-params
        JDK_VERSION: java15
- name: detect-ubuntu-image-updates
  plan:
  - get: git-repo
  - get: every-wednesday
    trigger: true
  - get: ci-image
  - do:
    - task: detect-ubuntu-image-updates
      image: ci-image
      file: git-repo/ci/tasks/detect-ubuntu-image-updates.yml
      params:
        <<: *github-task-params
- name: detect-docker-updates
  plan:
  - get: git-repo
  - get: every-wednesday
    trigger: true
  - get: ci-image
  - do:
    - task: detect-docker-updates
      image: ci-image
      file: git-repo/ci/tasks/detect-docker-updates.yml
      params:
        <<: *github-task-params
- name: build
  serial: true
  public: true
  plan:
  - get: ci-image
  - get: git-repo
    trigger: true
  - put: repo-status-build
    params: { state: "pending", commit: "git-repo" }
  - do:
    - task: build-project
      image: ci-image
      <<: *build-project-task-params
<<<<<<< HEAD
=======
    - in_parallel:
      - task: build-smoke-tests
        image: ci-image
        file: git-repo/ci/tasks/build-smoke-tests.yml
        timeout: ((task-timeout))
        params:
          <<: *gradle-enterprise-task-params
          <<: *docker-hub-task-params
      - task: build-integration-tests
        image: ci-image
        file: git-repo/ci/tasks/build-integration-tests.yml
        timeout: ((task-timeout))
        params:
          <<: *gradle-enterprise-task-params
          <<: *docker-hub-task-params
      - task: build-deployment-tests
        image: ci-image
        file: git-repo/ci/tasks/build-deployment-tests.yml
        timeout: ((task-timeout))
        params:
          <<: *gradle-enterprise-task-params
          <<: *docker-hub-task-params
>>>>>>> d3ea48b7
    on_failure:
      do:
      - put: repo-status-build
        params: { state: "failure", commit: "git-repo" }
      - put: slack-alert
        params:
          <<: *slack-fail-params
  - put: repo-status-build
    params: { state: "success", commit: "git-repo" }
  - put: artifactory-repo
    params:
      <<: *artifactory-repo-put-params
    get_params:
      threads: 8
    on_failure:
      do:
      - put: slack-alert
        params:
          <<: *slack-fail-params
  - put: slack-alert
    params:
      <<: *slack-success-params
- name: build-pull-requests
  serial: true
  public: true
  plan:
  - get: ci-image
  - get: git-repo
    resource: git-pull-request
    trigger: true
    version: every
  - do:
    - put: git-pull-request
      params:
        path: git-repo
        status: pending
    - task: build-project
      image: ci-image
      file: git-repo/ci/tasks/build-pr-project.yml
      timeout: ((task-timeout))
    on_success:
      put: git-pull-request
      params:
        path: git-repo
        status: success
    on_failure:
      put: git-pull-request
      params:
        path: git-repo
        status: failure
- name: jdk11-build
  serial: true
  public: true
  plan:
  - get: ci-image-jdk11
  - get: git-repo
    trigger: true
  - put: repo-status-jdk11-build
    params: { state: "pending", commit: "git-repo" }
  - do:
    - task: build-project
      image: ci-image-jdk11
      <<: *build-project-task-params
<<<<<<< HEAD
=======
    - in_parallel:
      - task: build-smoke-tests
        image: ci-image-jdk11
        file: git-repo/ci/tasks/build-smoke-tests.yml
        timeout: ((task-timeout))
        params:
          <<: *gradle-enterprise-task-params
          <<: *docker-hub-task-params
      - task: build-integration-tests
        image: ci-image-jdk11
        file: git-repo/ci/tasks/build-integration-tests.yml
        timeout: ((task-timeout))
        params:
          <<: *gradle-enterprise-task-params
          <<: *docker-hub-task-params
      - task: build-deployment-tests
        image: ci-image-jdk11
        file: git-repo/ci/tasks/build-deployment-tests.yml
        timeout: ((task-timeout))
        params:
          <<: *gradle-enterprise-task-params
          <<: *docker-hub-task-params
>>>>>>> d3ea48b7
    on_failure:
      do:
      - put: repo-status-jdk11-build
        params: { state: "failure", commit: "git-repo" }
      - put: slack-alert
        params:
          <<: *slack-fail-params
  - put: repo-status-jdk11-build
    params: { state: "success", commit: "git-repo" }
  - put: slack-alert
    params:
      <<: *slack-success-params
- name: jdk15-build
  serial: true
  public: true
  plan:
    - get: ci-image-jdk15
    - get: git-repo
      trigger: true
    - put: repo-status-jdk15-build
      params: { state: "pending", commit: "git-repo" }
    - do:
<<<<<<< HEAD
      - task: build-project
        image: ci-image-jdk15
        <<: *build-project-task-params
=======
        - task: build-project
          image: ci-image-jdk15
          <<: *build-project-task-params
        - in_parallel:
            - task: build-smoke-tests
              timeout: ((task-timeout))
              image: ci-image-jdk15
              file: git-repo/ci/tasks/build-smoke-tests.yml
              params:
                <<: *gradle-enterprise-task-params
                <<: *docker-hub-task-params
            - task: build-integration-tests
              timeout: ((task-timeout))
              image: ci-image-jdk15
              file: git-repo/ci/tasks/build-integration-tests.yml
              params:
                <<: *gradle-enterprise-task-params
                <<: *docker-hub-task-params
            - task: build-deployment-tests
              timeout: ((task-timeout))
              image: ci-image-jdk15
              file: git-repo/ci/tasks/build-deployment-tests.yml
              params:
                <<: *gradle-enterprise-task-params
                <<: *docker-hub-task-params
>>>>>>> d3ea48b7
      on_failure:
        do:
          - put: repo-status-jdk15-build
            params: { state: "failure", commit: "git-repo" }
          - put: slack-alert
            params:
              <<: *slack-fail-params
    - put: repo-status-jdk15-build
      params: { state: "success", commit: "git-repo" }
    - put: slack-alert
      params:
          <<: *slack-success-params
- name: windows-build
  serial: true
  plan:
    - get: git-repo
      resource: git-repo-windows
    - get: daily
      trigger: true
    - do:
      - task: build-project
        privileged: true
        file: git-repo/ci/tasks/build-project-windows.yml
        tags:
        - WIN64
        timeout: ((task-timeout))
        params:
          BRANCH: ((branch))
          <<: *gradle-enterprise-task-params
      on_failure:
        do:
          - put: slack-alert
            params:
              <<: *slack-fail-params
    - put: slack-alert
      params:
        <<: *slack-success-params
- name: stage-milestone
  serial: true
  plan:
  - get: ci-image
  - get: git-repo
    trigger: false
  - task: stage
    image: ci-image
    file: git-repo/ci/tasks/stage.yml
    params:
      <<: *docker-hub-task-params
      RELEASE_TYPE: M
      <<: *gradle-enterprise-task-params
  - put: artifactory-repo
    params:
      <<: *artifactory-repo-put-params
      repo: libs-staging-local
  - put: git-repo
    params:
      repository: stage-git-repo
- name: stage-rc
  serial: true
  plan:
  - get: ci-image
  - get: git-repo
    trigger: false
  - task: stage
    image: ci-image
    file: git-repo/ci/tasks/stage.yml
    params:
      <<: *docker-hub-task-params
      RELEASE_TYPE: RC
      <<: *gradle-enterprise-task-params
  - put: artifactory-repo
    params:
      <<: *artifactory-repo-put-params
      repo: libs-staging-local
  - put: git-repo
    params:
      repository: stage-git-repo
- name: stage-release
  serial: true
  plan:
  - get: ci-image
  - get: git-repo
    trigger: false
  - task: stage
    image: ci-image
    file: git-repo/ci/tasks/stage.yml
    params:
      <<: *docker-hub-task-params
      RELEASE_TYPE: RELEASE
      <<: *gradle-enterprise-task-params
  - put: artifactory-repo
    params:
      <<: *artifactory-repo-put-params
      repo: libs-staging-local
  - put: git-repo
    params:
      repository: stage-git-repo
- name: promote-milestone
  serial: true
  plan:
  - get: ci-image
  - get: git-repo
    trigger: false
  - get: artifactory-repo
    trigger: false
    passed: [stage-milestone]
    params:
      download_artifacts: false
      save_build_info: true
  - task: promote
    image: ci-image
    file: git-repo/ci/tasks/promote.yml
    params:
      RELEASE_TYPE: M
      <<: *artifactory-task-params
  - task: generate-changelog
    file: git-repo/ci/tasks/generate-changelog.yml
    params:
      RELEASE_TYPE: M
      GITHUB_USERNAME: ((github-username))
      GITHUB_TOKEN: ((github-ci-release-token))
  - put: github-pre-release
    params:
      name: generated-changelog/tag
      tag: generated-changelog/tag
      body: generated-changelog/changelog.md
- name: promote-rc
  serial: true
  plan:
  - get: ci-image
  - get: git-repo
    trigger: false
  - get: artifactory-repo
    trigger: false
    passed: [stage-rc]
    params:
      download_artifacts: false
      save_build_info: true
  - task: promote
    image: ci-image
    file: git-repo/ci/tasks/promote.yml
    params:
      RELEASE_TYPE: RC
      <<: *artifactory-task-params
  - task: generate-changelog
    file: git-repo/ci/tasks/generate-changelog.yml
    params:
      RELEASE_TYPE: RC
      GITHUB_USERNAME: ((github-username))
      GITHUB_TOKEN: ((github-ci-release-token))
  - put: github-pre-release
    params:
      name: generated-changelog/tag
      tag: generated-changelog/tag
      body: generated-changelog/changelog.md
- name: promote-release
  serial: true
  plan:
  - get: ci-image
  - get: git-repo
    trigger: false
  - get: artifactory-repo
    trigger: false
    passed: [stage-release]
    params:
      download_artifacts: false
      save_build_info: true
  - task: promote
    image: ci-image
    file: git-repo/ci/tasks/promote.yml
    params:
      RELEASE_TYPE: RELEASE
      <<: *artifactory-task-params
      <<: *bintray-task-params
- name: sync-to-maven-central
  serial: true
  plan:
  - get: ci-image
  - get: git-repo
  - get: artifactory-repo
    trigger: true
    passed: [promote-release]
    params:
      download_artifacts: false
      save_build_info: true
  - task: sync-to-maven-central
    image: ci-image
    file: git-repo/ci/tasks/sync-to-maven-central.yml
    params:
      <<: *bintray-task-params
      <<: *sonatype-task-params
  - task: generate-changelog
    file: git-repo/ci/tasks/generate-changelog.yml
    params:
      RELEASE_TYPE: RELEASE
      GITHUB_USERNAME: ((github-username))
      GITHUB_TOKEN: ((github-ci-release-token))
  - put: github-release
    params:
      name: generated-changelog/tag
      tag: generated-changelog/tag
      body: generated-changelog/changelog.md
groups:
- name: "builds"
  jobs: ["build", "jdk11-build", "jdk15-build", "windows-build"]
- name: "releases"
  jobs: ["stage-milestone", "stage-rc", "stage-release", "promote-milestone", "promote-rc", "promote-release", "sync-to-maven-central"]
- name: "ci-images"
  jobs: ["build-ci-images", "detect-docker-updates", "detect-jdk-updates", "detect-ubuntu-image-updates"]
- name: "pull-requests"
  jobs: ["build-pull-requests"]<|MERGE_RESOLUTION|>--- conflicted
+++ resolved
@@ -12,21 +12,9 @@
     GRADLE_ENTERPRISE_ACCESS_KEY: ((gradle_enterprise_secret_access_key))
     GRADLE_ENTERPRISE_CACHE_USERNAME: ((gradle_enterprise_cache_user.username))
     GRADLE_ENTERPRISE_CACHE_PASSWORD: ((gradle_enterprise_cache_user.password))
-<<<<<<< HEAD
-=======
-    BRANCH: ((branch))
-    CI: true
   docker-hub-task-params: &docker-hub-task-params
     DOCKER_HUB_USERNAME: ((docker-hub-username))
     DOCKER_HUB_PASSWORD: ((docker-hub-password))
-  build-project-task-params: &build-project-task-params
-    privileged: true
-    timeout: ((task-timeout))
-    file: git-repo/ci/tasks/build-project.yml
-    params:
-      <<: *gradle-enterprise-task-params
-      <<: *docker-hub-task-params
->>>>>>> d3ea48b7
   github-task-params: &github-task-params
     GITHUB_REPO: spring-boot
     GITHUB_ORGANIZATION: spring-projects
@@ -52,6 +40,7 @@
     params:
       BRANCH: ((branch))
       <<: *gradle-enterprise-task-params
+      <<: *docker-hub-task-params
   artifactory-repo-put-params: &artifactory-repo-put-params
     repo: libs-snapshot-local
     folder: distribution-repository
@@ -293,31 +282,6 @@
     - task: build-project
       image: ci-image
       <<: *build-project-task-params
-<<<<<<< HEAD
-=======
-    - in_parallel:
-      - task: build-smoke-tests
-        image: ci-image
-        file: git-repo/ci/tasks/build-smoke-tests.yml
-        timeout: ((task-timeout))
-        params:
-          <<: *gradle-enterprise-task-params
-          <<: *docker-hub-task-params
-      - task: build-integration-tests
-        image: ci-image
-        file: git-repo/ci/tasks/build-integration-tests.yml
-        timeout: ((task-timeout))
-        params:
-          <<: *gradle-enterprise-task-params
-          <<: *docker-hub-task-params
-      - task: build-deployment-tests
-        image: ci-image
-        file: git-repo/ci/tasks/build-deployment-tests.yml
-        timeout: ((task-timeout))
-        params:
-          <<: *gradle-enterprise-task-params
-          <<: *docker-hub-task-params
->>>>>>> d3ea48b7
     on_failure:
       do:
       - put: repo-status-build
@@ -381,31 +345,6 @@
     - task: build-project
       image: ci-image-jdk11
       <<: *build-project-task-params
-<<<<<<< HEAD
-=======
-    - in_parallel:
-      - task: build-smoke-tests
-        image: ci-image-jdk11
-        file: git-repo/ci/tasks/build-smoke-tests.yml
-        timeout: ((task-timeout))
-        params:
-          <<: *gradle-enterprise-task-params
-          <<: *docker-hub-task-params
-      - task: build-integration-tests
-        image: ci-image-jdk11
-        file: git-repo/ci/tasks/build-integration-tests.yml
-        timeout: ((task-timeout))
-        params:
-          <<: *gradle-enterprise-task-params
-          <<: *docker-hub-task-params
-      - task: build-deployment-tests
-        image: ci-image-jdk11
-        file: git-repo/ci/tasks/build-deployment-tests.yml
-        timeout: ((task-timeout))
-        params:
-          <<: *gradle-enterprise-task-params
-          <<: *docker-hub-task-params
->>>>>>> d3ea48b7
     on_failure:
       do:
       - put: repo-status-jdk11-build
@@ -428,37 +367,9 @@
     - put: repo-status-jdk15-build
       params: { state: "pending", commit: "git-repo" }
     - do:
-<<<<<<< HEAD
       - task: build-project
         image: ci-image-jdk15
         <<: *build-project-task-params
-=======
-        - task: build-project
-          image: ci-image-jdk15
-          <<: *build-project-task-params
-        - in_parallel:
-            - task: build-smoke-tests
-              timeout: ((task-timeout))
-              image: ci-image-jdk15
-              file: git-repo/ci/tasks/build-smoke-tests.yml
-              params:
-                <<: *gradle-enterprise-task-params
-                <<: *docker-hub-task-params
-            - task: build-integration-tests
-              timeout: ((task-timeout))
-              image: ci-image-jdk15
-              file: git-repo/ci/tasks/build-integration-tests.yml
-              params:
-                <<: *gradle-enterprise-task-params
-                <<: *docker-hub-task-params
-            - task: build-deployment-tests
-              timeout: ((task-timeout))
-              image: ci-image-jdk15
-              file: git-repo/ci/tasks/build-deployment-tests.yml
-              params:
-                <<: *gradle-enterprise-task-params
-                <<: *docker-hub-task-params
->>>>>>> d3ea48b7
       on_failure:
         do:
           - put: repo-status-jdk15-build
@@ -506,9 +417,9 @@
     image: ci-image
     file: git-repo/ci/tasks/stage.yml
     params:
-      <<: *docker-hub-task-params
       RELEASE_TYPE: M
       <<: *gradle-enterprise-task-params
+      <<: *docker-hub-task-params
   - put: artifactory-repo
     params:
       <<: *artifactory-repo-put-params
@@ -526,9 +437,9 @@
     image: ci-image
     file: git-repo/ci/tasks/stage.yml
     params:
-      <<: *docker-hub-task-params
       RELEASE_TYPE: RC
       <<: *gradle-enterprise-task-params
+      <<: *docker-hub-task-params
   - put: artifactory-repo
     params:
       <<: *artifactory-repo-put-params
@@ -546,9 +457,9 @@
     image: ci-image
     file: git-repo/ci/tasks/stage.yml
     params:
-      <<: *docker-hub-task-params
       RELEASE_TYPE: RELEASE
       <<: *gradle-enterprise-task-params
+      <<: *docker-hub-task-params
   - put: artifactory-repo
     params:
       <<: *artifactory-repo-put-params
