--- conflicted
+++ resolved
@@ -75,7 +75,6 @@
 				equalToSet(Config.class, ErrorPageFilter.class));
 	}
 
-<<<<<<< HEAD
 	@Test
 	public void applicationBuilderCanBeCustomized() throws Exception {
 		CustomSpringBootServletInitializer servletInitializer = new CustomSpringBootServletInitializer();
@@ -83,9 +82,6 @@
 		assertThat(servletInitializer.applicationBuilder.built, equalTo(true));
 	}
 
-	@SuppressWarnings("rawtypes")
-=======
->>>>>>> 11d59df3
 	@Test
 	@SuppressWarnings("rawtypes")
 	public void mainClassHasSensibleDefault() throws Exception {
