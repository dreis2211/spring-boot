:numbered!:
[appendix]
[[common-application-properties]]
== Common application properties
Various properties can be specified inside your `application.properties`/`application.yml`
file or as command line switches. This section provides a list of common Spring Boot
properties and references to the underlying classes that consume them.

NOTE: Property contributions can come from additional jar files on your classpath so
you should not consider this an exhaustive list. It is also perfectly legit to define
your own properties.

WARNING: This sample file is meant as a guide only. Do **not** copy/paste the entire
content into your application; rather pick only the properties that you need.


[source,properties,indent=0,subs="verbatim,attributes,macros"]
----
	# ===================================================================
	# COMMON SPRING BOOT PROPERTIES
	#
	# This sample file is provided as a guideline. Do NOT copy it in its
	# entirety to your own application.               ^^^
	# ===================================================================


	# ----------------------------------------
	# CORE PROPERTIES
	# ----------------------------------------

	# BANNER
	banner.charset=UTF-8 # Banner file encoding.
	banner.location=classpath:banner.txt # Banner file location.
	banner.image.location=classpath:banner.gif # Banner image file location (jpg/png can also be used).
	banner.image.width= # Width of the banner image in chars (default 76)
	banner.image.height= # Height of the banner image in chars (default based on image height)
	banner.image.margin= # Left hand image margin in chars (default 2)
	banner.image.invert= # If images should be inverted for dark terminal themes (default false)

	# LOGGING
	logging.config= # Location of the logging configuration file. For instance `classpath:logback.xml` for Logback
	logging.exception-conversion-word=%wEx # Conversion word used when logging exceptions.
	logging.file= # Log file name. For instance `myapp.log`
	logging.level.*= # Log levels severity mapping. For instance `logging.level.org.springframework=DEBUG`
	logging.path= # Location of the log file. For instance `/var/log`
	logging.pattern.console= # Appender pattern for output to the console. Only supported with the default logback setup.
	logging.pattern.file= # Appender pattern for output to the file. Only supported with the default logback setup.
	logging.pattern.level= # Appender pattern for log level (default %5p). Only supported with the default logback setup.
	logging.register-shutdown-hook=false # Register a shutdown hook for the logging system when it is initialized.

	# AOP
	spring.aop.auto=true # Add @EnableAspectJAutoProxy.
	spring.aop.proxy-target-class=false # Whether subclass-based (CGLIB) proxies are to be created (true) as opposed to standard Java interface-based proxies (false).

	# IDENTITY ({sc-spring-boot}/context/ContextIdApplicationContextInitializer.{sc-ext}[ContextIdApplicationContextInitializer])
	spring.application.index= # Application index.
	spring.application.name= # Application name.

	# ADMIN ({sc-spring-boot-autoconfigure}/admin/SpringApplicationAdminJmxAutoConfiguration.{sc-ext}[SpringApplicationAdminJmxAutoConfiguration])
	spring.application.admin.enabled=false # Enable admin features for the application.
	spring.application.admin.jmx-name=org.springframework.boot:type=Admin,name=SpringApplication # JMX name of the application admin MBean.

	# AUTO-CONFIGURATION
	spring.autoconfigure.exclude= # Auto-configuration classes to exclude.

	# SPRING CORE
	spring.beaninfo.ignore=true # Skip search of BeanInfo classes.

	# SPRING CACHE ({sc-spring-boot-autoconfigure}/cache/CacheProperties.{sc-ext}[CacheProperties])
	spring.cache.cache-names= # Comma-separated list of cache names to create if supported by the underlying cache manager.
	spring.cache.caffeine.spec= # The spec to use to create caches. Check CaffeineSpec for more details on the spec format.
	spring.cache.couchbase.expiration=0 # Entry expiration in milliseconds. By default the entries never expire.
	spring.cache.ehcache.config= # The location of the configuration file to use to initialize EhCache.
<<<<<<< HEAD
	spring.cache.hazelcast.config= # The location of the configuration file to use to initialize Hazelcast.
=======
	spring.cache.guava.spec= # The spec to use to create caches. Check CacheBuilderSpec for more details on the spec format.
>>>>>>> bb8800a6
	spring.cache.infinispan.config= # The location of the configuration file to use to initialize Infinispan.
	spring.cache.jcache.config= # The location of the configuration file to use to initialize the cache manager.
	spring.cache.jcache.provider= # Fully qualified name of the CachingProvider implementation to use to retrieve the JSR-107 compliant cache manager. Only needed if more than one JSR-107 implementation is available on the classpath.
	spring.cache.type= # Cache type, auto-detected according to the environment by default.

	# SPRING CONFIG - using environment property only ({sc-spring-boot}/context/config/ConfigFileApplicationListener.{sc-ext}[ConfigFileApplicationListener])
	spring.config.location= # Config file locations.
	spring.config.name=application # Config file name.

	# HAZELCAST ({sc-spring-boot-autoconfigure}/hazelcast/HazelcastProperties.{sc-ext}[HazelcastProperties])
	spring.hazelcast.config= # The location of the configuration file to use to initialize Hazelcast.

	# PROJECT INFORMATION ({sc-spring-boot-autoconfigure}/info/ProjectInfoProperties.{sc-ext}[ProjectInfoProperties])
	spring.info.build.location=classpath:META-INF/build-info.properties # Location of the generated build-info.properties file.
	spring.info.git.location=classpath:git.properties # Location of the generated git.properties file.

	# JMX
	spring.jmx.default-domain= # JMX domain name.
	spring.jmx.enabled=true # Expose management beans to the JMX domain.
	spring.jmx.server=mbeanServer # MBeanServer bean name.

	# Email ({sc-spring-boot-autoconfigure}/mail/MailProperties.{sc-ext}[MailProperties])
	spring.mail.default-encoding=UTF-8 # Default MimeMessage encoding.
	spring.mail.host= # SMTP server host. For instance `smtp.example.com`
	spring.mail.jndi-name= # Session JNDI name. When set, takes precedence to others mail settings.
	spring.mail.password= # Login password of the SMTP server.
	spring.mail.port= # SMTP server port.
	spring.mail.properties.*= # Additional JavaMail session properties.
	spring.mail.protocol=smtp # Protocol used by the SMTP server.
	spring.mail.test-connection=false # Test that the mail server is available on startup.
	spring.mail.username= # Login user of the SMTP server.

	# APPLICATION SETTINGS ({sc-spring-boot}/SpringApplication.{sc-ext}[SpringApplication])
	spring.main.banner-mode=console # Mode used to display the banner when the application runs.
	spring.main.sources= # Sources (class name, package name or XML resource location) to include in the ApplicationContext.
	spring.main.web-environment= # Run the application in a web environment (auto-detected by default).

	# FILE ENCODING ({sc-spring-boot}/context/FileEncodingApplicationListener.{sc-ext}[FileEncodingApplicationListener])
	spring.mandatory-file-encoding= # Expected character encoding the application must use.

	# INTERNATIONALIZATION ({sc-spring-boot-autoconfigure}/context/MessageSourceAutoConfiguration.{sc-ext}[MessageSourceAutoConfiguration])
	spring.messages.always-use-message-format=false # Set whether to always apply the MessageFormat rules, parsing even messages without arguments.
	spring.messages.basename=messages # Comma-separated list of basenames, each following the ResourceBundle convention.
	spring.messages.cache-seconds=-1 # Loaded resource bundle files cache expiration, in seconds. When set to -1, bundles are cached forever.
	spring.messages.encoding=UTF-8 # Message bundles encoding.
	spring.messages.fallback-to-system-locale=true # Set whether to fall back to the system Locale if no files for a specific Locale have been found.

	# REACTOR
	spring.reactor.stacktrace-mode.enabled=true # Set whether Reactor should collect stacktrace information at runtime.

	# OUTPUT
	spring.output.ansi.enabled=detect # Configure the ANSI output.

	# PID FILE ({sc-spring-boot}/system/ApplicationPidFileWriter.{sc-ext}[ApplicationPidFileWriter])
	spring.pid.fail-on-write-error= # Fail if ApplicationPidFileWriter is used but it cannot write the PID file.
	spring.pid.file= # Location of the PID file to write (if ApplicationPidFileWriter is used).

	# PROFILES
	spring.profiles.active= # Comma-separated list (or list if using YAML) of <<howto-set-active-spring-profiles,active profiles>>.
	spring.profiles.include= # Unconditionally activate the specified comma separated profiles (or list of profiles if using YAML).

	# SENDGRID ({sc-spring-boot-autoconfigure}/sendgrid/SendGridAutoConfiguration.{sc-ext}[SendGridAutoConfiguration])
	spring.sendgrid.api-key= # SendGrid api key (alternative to username/password)
	spring.sendgrid.username= # SendGrid account username
	spring.sendgrid.password= # SendGrid account password
	spring.sendgrid.proxy.host= # SendGrid proxy host
	spring.sendgrid.proxy.port= # SendGrid proxy port


	# ----------------------------------------
	# WEB PROPERTIES
	# ----------------------------------------

	# EMBEDDED SERVER CONFIGURATION ({sc-spring-boot-autoconfigure}/web/ServerProperties.{sc-ext}[ServerProperties])
	server.address= # Network address to which the server should bind to.
	server.compression.enabled=false # If response compression is enabled.
	server.compression.excluded-user-agents= # List of user-agents to exclude from compression.
	server.compression.mime-types= # Comma-separated list of MIME types that should be compressed. For instance `text/html,text/css,application/json`
	server.compression.min-response-size= # Minimum response size that is required for compression to be performed. For instance 2048
	server.connection-timeout= # Time in milliseconds that connectors will wait for another HTTP request before closing the connection. When not set, the connector's container-specific default will be used. Use a value of -1 to indicate no (i.e. infinite) timeout.
	server.display-name=application # Display name of the application.
	server.max-http-header-size=0 # Maximum size in bytes of the HTTP message header.
	server.error.include-stacktrace=never # When to include a "stacktrace" attribute.
	server.error.path=/error # Path of the error controller.
	server.error.whitelabel.enabled=true # Enable the default error page displayed in browsers in case of a server error.
	server.jetty.acceptors= # Number of acceptor threads to use.
	server.jetty.max-http-post-size=0 # Maximum size in bytes of the HTTP post or put content.
	server.jetty.selectors= # Number of selector threads to use.
	server.port=8080 # Server HTTP port.
	server.server-header= # Value to use for the Server response header (no header is sent if empty)
	server.servlet.context-parameters.*= # Servlet context init parameters. For instance `server.servlet.context-parameters.a=alpha`
	server.servlet.context-path= # Context path of the application.
	server.servlet.jsp.class-name=org.apache.jasper.servlet.JspServlet # The class name of the JSP servlet.
	server.servlet.jsp.init-parameters.*= # Init parameters used to configure the JSP servlet
	server.servlet.jsp.registered=true # Whether or not the JSP servlet is registered
	server.servlet.path=/ # Path of the main dispatcher servlet.
	server.use-forward-headers= # If X-Forwarded-* headers should be applied to the HttpRequest.
	server.session.cookie.comment= # Comment for the session cookie.
	server.session.cookie.domain= # Domain for the session cookie.
	server.session.cookie.http-only= # "HttpOnly" flag for the session cookie.
	server.session.cookie.max-age= # Maximum age of the session cookie in seconds.
	server.session.cookie.name= # Session cookie name.
	server.session.cookie.path= # Path of the session cookie.
	server.session.cookie.secure= # "Secure" flag for the session cookie.
	server.session.persistent=false # Persist session data between restarts.
	server.session.store-dir= # Directory used to store session data.
	server.session.timeout= # Session timeout in seconds.
	server.session.tracking-modes= # Session tracking modes (one or more of the following: "cookie", "url", "ssl").
	server.ssl.ciphers= # Supported SSL ciphers.
	server.ssl.client-auth= # Whether client authentication is wanted ("want") or needed ("need"). Requires a trust store.
	server.ssl.enabled= # Enable SSL support.
	server.ssl.enabled-protocols= # Enabled SSL protocols.
	server.ssl.key-alias= # Alias that identifies the key in the key store.
	server.ssl.key-password= # Password used to access the key in the key store.
	server.ssl.key-store= # Path to the key store that holds the SSL certificate (typically a jks file).
	server.ssl.key-store-password= # Password used to access the key store.
	server.ssl.key-store-provider= # Provider for the key store.
	server.ssl.key-store-type= # Type of the key store.
	server.ssl.protocol=TLS # SSL protocol to use.
	server.ssl.trust-store= # Trust store that holds SSL certificates.
	server.ssl.trust-store-password= # Password used to access the trust store.
	server.ssl.trust-store-provider= # Provider for the trust store.
	server.ssl.trust-store-type= # Type of the trust store.
	server.tomcat.accept-count= # Maximum queue length for incoming connection requests when all possible request processing threads are in use.
	server.tomcat.accesslog.buffered=true # Buffer output such that it is only flushed periodically.
	server.tomcat.accesslog.directory=logs # Directory in which log files are created. Can be relative to the tomcat base dir or absolute.
	server.tomcat.accesslog.enabled=false # Enable access log.
	server.tomcat.accesslog.pattern=common # Format pattern for access logs.
	server.tomcat.accesslog.prefix=access_log # Log file name prefix.
	server.tomcat.accesslog.rename-on-rotate=false # Defer inclusion of the date stamp in the file name until rotate time.
	server.tomcat.accesslog.request-attributes-enabled=false # Set request attributes for IP address, Hostname, protocol and port used for the request.
	server.tomcat.accesslog.rotate=true # Enable access log rotation.
	server.tomcat.accesslog.suffix=.log # Log file name suffix.
	server.tomcat.additional-tld-skip-patterns= # Comma-separated list of additional patterns that match jars to ignore for TLD scanning.
	server.tomcat.background-processor-delay=30 # Delay in seconds between the invocation of backgroundProcess methods.
	server.tomcat.basedir= # Tomcat base directory. If not specified a temporary directory will be used.
	server.tomcat.internal-proxies=10\\.\\d{1,3}\\.\\d{1,3}\\.\\d{1,3}|\\
			192\\.168\\.\\d{1,3}\\.\\d{1,3}|\\
			169\\.254\\.\\d{1,3}\\.\\d{1,3}|\\
			127\\.\\d{1,3}\\.\\d{1,3}\\.\\d{1,3}|\\
			172\\.1[6-9]{1}\\.\\d{1,3}\\.\\d{1,3}|\\
			172\\.2[0-9]{1}\\.\\d{1,3}\\.\\d{1,3}|\\
			172\\.3[0-1]{1}\\.\\d{1,3}\\.\\d{1,3} # regular expression matching trusted IP addresses.
	server.tomcat.max-connections= # Maximum number of connections that the server will accept and process at any given time.
	server.tomcat.max-http-post-size=0 # Maximum size in bytes of the HTTP post content.
	server.tomcat.max-threads=0 # Maximum amount of worker threads.
	server.tomcat.min-spare-threads=0 # Minimum amount of worker threads.
	server.tomcat.port-header=X-Forwarded-Port # Name of the HTTP header used to override the original port value.
	server.tomcat.protocol-header= # Header that holds the incoming protocol, usually named "X-Forwarded-Proto".
	server.tomcat.protocol-header-https-value=https # Value of the protocol header that indicates that the incoming request uses SSL.
	server.tomcat.redirect-context-root= # Whether requests to the context root should be redirected by appending a / to the path.
	server.tomcat.remote-ip-header= # Name of the http header from which the remote ip is extracted. For instance `X-FORWARDED-FOR`
	server.tomcat.uri-encoding=UTF-8 # Character encoding to use to decode the URI.
	server.undertow.accesslog.dir= # Undertow access log directory.
	server.undertow.accesslog.enabled=false # Enable access log.
	server.undertow.accesslog.pattern=common # Format pattern for access logs.
	server.undertow.accesslog.prefix=access_log. # Log file name prefix.
	server.undertow.accesslog.rotate=true # Enable access log rotation.
	server.undertow.accesslog.suffix=log # Log file name suffix.
	server.undertow.buffer-size= # Size of each buffer in bytes.
	server.undertow.buffers-per-region= # Number of buffer per region.
	server.undertow.direct-buffers= # Allocate buffers outside the Java heap.
	server.undertow.io-threads= # Number of I/O threads to create for the worker.
	server.undertow.max-http-post-size=0 # Maximum size in bytes of the HTTP post content.
	server.undertow.worker-threads= # Number of worker threads.

	# FREEMARKER ({sc-spring-boot-autoconfigure}/freemarker/FreeMarkerAutoConfiguration.{sc-ext}[FreeMarkerAutoConfiguration])
	spring.freemarker.allow-request-override=false # Set whether HttpServletRequest attributes are allowed to override (hide) controller generated model attributes of the same name.
	spring.freemarker.allow-session-override=false # Set whether HttpSession attributes are allowed to override (hide) controller generated model attributes of the same name.
	spring.freemarker.cache=false # Enable template caching.
	spring.freemarker.charset=UTF-8 # Template encoding.
	spring.freemarker.check-template-location=true # Check that the templates location exists.
	spring.freemarker.content-type=text/html # Content-Type value.
	spring.freemarker.enabled=true # Enable MVC view resolution for this technology.
	spring.freemarker.expose-request-attributes=false # Set whether all request attributes should be added to the model prior to merging with the template.
	spring.freemarker.expose-session-attributes=false # Set whether all HttpSession attributes should be added to the model prior to merging with the template.
	spring.freemarker.expose-spring-macro-helpers=true # Set whether to expose a RequestContext for use by Spring's macro library, under the name "springMacroRequestContext".
	spring.freemarker.prefer-file-system-access=true # Prefer file system access for template loading. File system access enables hot detection of template changes.
	spring.freemarker.prefix= # Prefix that gets prepended to view names when building a URL.
	spring.freemarker.request-context-attribute= # Name of the RequestContext attribute for all views.
	spring.freemarker.settings.*= # Well-known FreeMarker keys which will be passed to FreeMarker's Configuration.
	spring.freemarker.suffix= # Suffix that gets appended to view names when building a URL.
	spring.freemarker.template-loader-path=classpath:/templates/ # Comma-separated list of template paths.
	spring.freemarker.view-names= # White list of view names that can be resolved.

	# GROOVY TEMPLATES ({sc-spring-boot-autoconfigure}/groovy/template/GroovyTemplateAutoConfiguration.{sc-ext}[GroovyTemplateAutoConfiguration])
	spring.groovy.template.allow-request-override=false # Set whether HttpServletRequest attributes are allowed to override (hide) controller generated model attributes of the same name.
	spring.groovy.template.allow-session-override=false # Set whether HttpSession attributes are allowed to override (hide) controller generated model attributes of the same name.
	spring.groovy.template.cache= # Enable template caching.
	spring.groovy.template.charset=UTF-8 # Template encoding.
	spring.groovy.template.check-template-location=true # Check that the templates location exists.
	spring.groovy.template.configuration.*= # See GroovyMarkupConfigurer
	spring.groovy.template.content-type=test/html # Content-Type value.
	spring.groovy.template.enabled=true # Enable MVC view resolution for this technology.
	spring.groovy.template.expose-request-attributes=false # Set whether all request attributes should be added to the model prior to merging with the template.
	spring.groovy.template.expose-session-attributes=false # Set whether all HttpSession attributes should be added to the model prior to merging with the template.
	spring.groovy.template.expose-spring-macro-helpers=true # Set whether to expose a RequestContext for use by Spring's macro library, under the name "springMacroRequestContext".
	spring.groovy.template.prefix= # Prefix that gets prepended to view names when building a URL.
	spring.groovy.template.request-context-attribute= # Name of the RequestContext attribute for all views.
	spring.groovy.template.resource-loader-path=classpath:/templates/ # Template path.
	spring.groovy.template.suffix=.tpl # Suffix that gets appended to view names when building a URL.
	spring.groovy.template.view-names= # White list of view names that can be resolved.

	# SPRING HATEOAS ({sc-spring-boot-autoconfigure}/hateoas/HateoasProperties.{sc-ext}[HateoasProperties])
	spring.hateoas.use-hal-as-default-json-media-type=true # Specify if application/hal+json responses should be sent to requests that accept application/json.

	# HTTP message conversion
	spring.http.converters.preferred-json-mapper=jackson # Preferred JSON mapper to use for HTTP message conversion. Set to "gson" to force the use of Gson when both it and Jackson are on the classpath.

	# HTTP encoding ({sc-spring-boot-autoconfigure}/web/HttpEncodingProperties.{sc-ext}[HttpEncodingProperties])
	spring.http.encoding.charset=UTF-8 # Charset of HTTP requests and responses. Added to the "Content-Type" header if not set explicitly.
	spring.http.encoding.enabled=true # Enable http encoding support.
	spring.http.encoding.force= # Force the encoding to the configured charset on HTTP requests and responses.
	spring.http.encoding.force-request= # Force the encoding to the configured charset on HTTP requests. Defaults to true when "force" has not been specified.
	spring.http.encoding.force-response= # Force the encoding to the configured charset on HTTP responses.
	spring.http.encoding.mapping= # Locale to Encoding mapping.

	# MULTIPART ({sc-spring-boot-autoconfigure}/web/MultipartProperties.{sc-ext}[MultipartProperties])
	spring.http.multipart.enabled=true # Enable support of multi-part uploads.
	spring.http.multipart.file-size-threshold=0 # Threshold after which files will be written to disk. Values can use the suffixed "MB" or "KB" to indicate a Megabyte or Kilobyte size.
	spring.http.multipart.location= # Intermediate location of uploaded files.
	spring.http.multipart.max-file-size=1MB # Max file size. Values can use the suffixed "MB" or "KB" to indicate a Megabyte or Kilobyte size.
	spring.http.multipart.max-request-size=10MB # Max request size. Values can use the suffixed "MB" or "KB" to indicate a Megabyte or Kilobyte size.
	spring.http.multipart.resolve-lazily=false # Whether to resolve the multipart request lazily at the time of file or parameter access.

	# JACKSON ({sc-spring-boot-autoconfigure}/jackson/JacksonProperties.{sc-ext}[JacksonProperties])
	spring.jackson.date-format= # Date format string or a fully-qualified date format class name. For instance `yyyy-MM-dd HH:mm:ss`.
	spring.jackson.default-property-inclusion= # Controls the inclusion of properties during serialization.
	spring.jackson.deserialization.*= # Jackson on/off features that affect the way Java objects are deserialized.
	spring.jackson.generator.*= # Jackson on/off features for generators.
	spring.jackson.joda-date-time-format= # Joda date time format string. If not configured, "date-format" will be used as a fallback if it is configured with a format string.
	spring.jackson.locale= # Locale used for formatting.
	spring.jackson.mapper.*= # Jackson general purpose on/off features.
	spring.jackson.parser.*= # Jackson on/off features for parsers.
	spring.jackson.property-naming-strategy= # One of the constants on Jackson's PropertyNamingStrategy. Can also be a fully-qualified class name of a PropertyNamingStrategy subclass.
	spring.jackson.serialization.*= # Jackson on/off features that affect the way Java objects are serialized.
	spring.jackson.time-zone= # Time zone used when formatting dates. For instance `America/Los_Angeles`

	# JERSEY ({sc-spring-boot-autoconfigure}/jersey/JerseyProperties.{sc-ext}[JerseyProperties])
	spring.jersey.application-path= # Path that serves as the base URI for the application. Overrides the value of "@ApplicationPath" if specified.
	spring.jersey.filter.order=0 # Jersey filter chain order.
	spring.jersey.init.*= # Init parameters to pass to Jersey via the servlet or filter.
	spring.jersey.servlet.load-on-startup=-1 # Load on startup priority of the Jersey servlet.
	spring.jersey.type=servlet # Jersey integration type.

    # SPRING LDAP ({sc-spring-boot-autoconfigure}/ldap/LdapProperties.{sc-ext}[LdapProperties])
    spring.ldap.urls= # LDAP URLs of the server.
    spring.ldap.base= # Base suffix from which all operations should originate.
    spring.ldap.username= # Login user of the server.
    spring.ldap.password= # Login password of the server.
    spring.ldap.base-environment.*= # LDAP specification settings.

    # EMBEDDED LDAP ({sc-spring-boot-autoconfigure}/ldap/embedded/EmbeddedLdapProperties.{sc-ext}[EmbeddedLdapProperties])
    spring.ldap.embedded.base-dn= # The base DN
    spring.ldap.embedded.credential.username= # Embedded LDAP username.
    spring.ldap.embedded.credential.password= # Embedded LDAP password.
    spring.ldap.embedded.ldif=classpath:schema.ldif # Schema (LDIF) script resource reference.
    spring.ldap.embedded.port= # Embedded LDAP port.
    spring.ldap.embedded.validation.enabled=true # Enable LDAP schema validation.
    spring.ldap.embedded.validation.schema= # Path to the custom schema.

	# SPRING MOBILE DEVICE VIEWS ({sc-spring-boot-autoconfigure}/mobile/DeviceDelegatingViewResolverAutoConfiguration.{sc-ext}[DeviceDelegatingViewResolverAutoConfiguration])
	spring.mobile.devicedelegatingviewresolver.enable-fallback=false # Enable support for fallback resolution.
	spring.mobile.devicedelegatingviewresolver.enabled=false # Enable device view resolver.
	spring.mobile.devicedelegatingviewresolver.mobile-prefix=mobile/ # Prefix that gets prepended to view names for mobile devices.
	spring.mobile.devicedelegatingviewresolver.mobile-suffix= # Suffix that gets appended to view names for mobile devices.
	spring.mobile.devicedelegatingviewresolver.normal-prefix= # Prefix that gets prepended to view names for normal devices.
	spring.mobile.devicedelegatingviewresolver.normal-suffix= # Suffix that gets appended to view names for normal devices.
	spring.mobile.devicedelegatingviewresolver.tablet-prefix=tablet/ # Prefix that gets prepended to view names for tablet devices.
	spring.mobile.devicedelegatingviewresolver.tablet-suffix= # Suffix that gets appended to view names for tablet devices.

	# SPRING MOBILE SITE PREFERENCE ({sc-spring-boot-autoconfigure}/mobile/SitePreferenceAutoConfiguration.{sc-ext}[SitePreferenceAutoConfiguration])
	spring.mobile.sitepreference.enabled=true # Enable SitePreferenceHandler.

	# MUSTACHE TEMPLATES ({sc-spring-boot-autoconfigure}/mustache/MustacheAutoConfiguration.{sc-ext}[MustacheAutoConfiguration])
	spring.mustache.allow-request-override= # Set whether HttpServletRequest attributes are allowed to override (hide) controller generated model attributes of the same name.
	spring.mustache.allow-session-override= # Set whether HttpSession attributes are allowed to override (hide) controller generated model attributes of the same name.
	spring.mustache.cache= # Enable template caching.
	spring.mustache.charset= # Template encoding.
	spring.mustache.check-template-location= # Check that the templates location exists.
	spring.mustache.content-type= # Content-Type value.
	spring.mustache.enabled= # Enable MVC view resolution for this technology.
	spring.mustache.expose-request-attributes= # Set whether all request attributes should be added to the model prior to merging with the template.
	spring.mustache.expose-session-attributes= # Set whether all HttpSession attributes should be added to the model prior to merging with the template.
	spring.mustache.expose-spring-macro-helpers= # Set whether to expose a RequestContext for use by Spring's macro library, under the name "springMacroRequestContext".
	spring.mustache.prefix=classpath:/templates/ # Prefix to apply to template names.
	spring.mustache.request-context-attribute= # Name of the RequestContext attribute for all views.
	spring.mustache.suffix=.html # Suffix to apply to template names.
	spring.mustache.view-names= # White list of view names that can be resolved.

	# SPRING MVC ({sc-spring-boot-autoconfigure}/web/WebMvcProperties.{sc-ext}[WebMvcProperties])
	spring.mvc.async.request-timeout= # Amount of time (in milliseconds) before asynchronous request handling times out.
	spring.mvc.date-format= # Date format to use. For instance `dd/MM/yyyy`.
	spring.mvc.dispatch-trace-request=false # Dispatch TRACE requests to the FrameworkServlet doService method.
	spring.mvc.dispatch-options-request=true # Dispatch OPTIONS requests to the FrameworkServlet doService method.
	spring.mvc.favicon.enabled=true # Enable resolution of favicon.ico.
	spring.mvc.formcontent.putfilter.enabled=true # Enable Spring's HttpPutFormContentFilter.
	spring.mvc.ignore-default-model-on-redirect=true # If the content of the "default" model should be ignored during redirect scenarios.
	spring.mvc.locale= # Locale to use. By default, this locale is overridden by the "Accept-Language" header.
	spring.mvc.locale-resolver=accept-header # Define how the locale should be resolved.
	spring.mvc.log-resolved-exception=false # Enable warn logging of exceptions resolved by a "HandlerExceptionResolver".
	spring.mvc.media-types.*= # Maps file extensions to media types for content negotiation.
	spring.mvc.message-codes-resolver-format= # Formatting strategy for message codes. For instance `PREFIX_ERROR_CODE`.
	spring.mvc.servlet.load-on-startup=-1 # Load on startup priority of the Spring Web Services servlet.
	spring.mvc.static-path-pattern=/** # Path pattern used for static resources.
	spring.mvc.throw-exception-if-no-handler-found=false # If a "NoHandlerFoundException" should be thrown if no Handler was found to process a request.
	spring.mvc.view.prefix= # Spring MVC view prefix.
	spring.mvc.view.suffix= # Spring MVC view suffix.

	# SPRING RESOURCES HANDLING ({sc-spring-boot-autoconfigure}/web/ResourceProperties.{sc-ext}[ResourceProperties])
	spring.resources.add-mappings=true # Enable default resource handling.
	spring.resources.cache-period= # Cache period for the resources served by the resource handler, in seconds.
	spring.resources.chain.cache=true # Enable caching in the Resource chain.
	spring.resources.chain.enabled= # Enable the Spring Resource Handling chain. Disabled by default unless at least one strategy has been enabled.
	spring.resources.chain.gzipped=false # Enable resolution of already gzipped resources.
	spring.resources.chain.html-application-cache=false # Enable HTML5 application cache manifest rewriting.
	spring.resources.chain.strategy.content.enabled=false # Enable the content Version Strategy.
	spring.resources.chain.strategy.content.paths=/** # Comma-separated list of patterns to apply to the Version Strategy.
	spring.resources.chain.strategy.fixed.enabled=false # Enable the fixed Version Strategy.
	spring.resources.chain.strategy.fixed.paths=/** # Comma-separated list of patterns to apply to the Version Strategy.
	spring.resources.chain.strategy.fixed.version= # Version string to use for the Version Strategy.
	spring.resources.static-locations=classpath:/META-INF/resources/,classpath:/resources/,classpath:/static/,classpath:/public/ # Locations of static resources.

	# SPRING SESSION ({sc-spring-boot-autoconfigure}/session/SessionProperties.{sc-ext}[SessionProperties])
	spring.session.hazelcast.flush-mode=on-save # Sessions flush mode.
	spring.session.hazelcast.map-name=spring:session:sessions # Name of the map used to store sessions.
	spring.session.jdbc.initializer.enabled= # Create the required session tables on startup if necessary. Enabled automatically if the default table name is set or a custom schema is configured.
	spring.session.jdbc.schema=classpath:org/springframework/session/jdbc/schema-@@platform@@.sql # Path to the SQL file to use to initialize the database schema.
	spring.session.jdbc.table-name=SPRING_SESSION # Name of database table used to store sessions.
	spring.session.mongo.collection-name=sessions # Collection name used to store sessions.
	spring.session.redis.flush-mode=on-save # Sessions flush mode.
	spring.session.redis.namespace= # Namespace for keys used to store sessions.
	spring.session.store-type= # Session store type.

	# SPRING SOCIAL ({sc-spring-boot-autoconfigure}/social/SocialWebAutoConfiguration.{sc-ext}[SocialWebAutoConfiguration])
	spring.social.auto-connection-views=false # Enable the connection status view for supported providers.

	# SPRING SOCIAL FACEBOOK ({sc-spring-boot-autoconfigure}/social/FacebookAutoConfiguration.{sc-ext}[FacebookAutoConfiguration])
	spring.social.facebook.app-id= # your application's Facebook App ID
	spring.social.facebook.app-secret= # your application's Facebook App Secret

	# SPRING SOCIAL LINKEDIN ({sc-spring-boot-autoconfigure}/social/LinkedInAutoConfiguration.{sc-ext}[LinkedInAutoConfiguration])
	spring.social.linkedin.app-id= # your application's LinkedIn App ID
	spring.social.linkedin.app-secret= # your application's LinkedIn App Secret

	# SPRING SOCIAL TWITTER ({sc-spring-boot-autoconfigure}/social/TwitterAutoConfiguration.{sc-ext}[TwitterAutoConfiguration])
	spring.social.twitter.app-id= # your application's Twitter App ID
	spring.social.twitter.app-secret= # your application's Twitter App Secret

	# THYMELEAF ({sc-spring-boot-autoconfigure}/thymeleaf/ThymeleafAutoConfiguration.{sc-ext}[ThymeleafAutoConfiguration])
	spring.thymeleaf.cache=true # Enable template caching.
	spring.thymeleaf.check-template=true # Check that the template exists before rendering it.
	spring.thymeleaf.check-template-location=true # Check that the templates location exists.
	spring.thymeleaf.content-type=text/html # Content-Type value.
	spring.thymeleaf.enabled=true # Enable MVC Thymeleaf view resolution.
	spring.thymeleaf.encoding=UTF-8 # Template encoding.
	spring.thymeleaf.excluded-view-names= # Comma-separated list of view names that should be excluded from resolution.
	spring.thymeleaf.mode=HTML # Template mode to be applied to templates. See also org.thymeleaf.templatemode.TemplateMode.
	spring.thymeleaf.prefix=classpath:/templates/ # Prefix that gets prepended to view names when building a URL.
	spring.thymeleaf.suffix=.html # Suffix that gets appended to view names when building a URL.
	spring.thymeleaf.template-resolver-order= # Order of the template resolver in the chain.
	spring.thymeleaf.view-names= # Comma-separated list of view names that can be resolved.

	# SPRING WEB SERVICES ({sc-spring-boot-autoconfigure}/webservices/WebServicesProperties.{sc-ext}[WebServicesProperties])
	spring.webservices.path=/services # Path that serves as the base URI for the services.
	spring.webservices.servlet.init= # Servlet init parameters to pass to Spring Web Services.
	spring.webservices.servlet.load-on-startup=-1 # Load on startup priority of the Spring Web Services servlet.


	[[common-application-properties-security]]
	# ----------------------------------------
	# SECURITY PROPERTIES
	# ----------------------------------------
	# SECURITY ({sc-spring-boot-autoconfigure}/security/SecurityProperties.{sc-ext}[SecurityProperties])
	security.basic.authorize-mode=role # Security authorize mode to apply.
	security.basic.enabled=true # Enable basic authentication.
	security.basic.path=/** # Comma-separated list of paths to secure.
	security.basic.realm=Spring # HTTP basic realm name.
	security.enable-csrf=false # Enable Cross Site Request Forgery support.
	security.filter-order=0 # Security filter chain order.
	security.filter-dispatcher-types=ASYNC, FORWARD, INCLUDE, REQUEST # Security filter chain dispatcher types.
	security.headers.cache=true # Enable cache control HTTP headers.
	security.headers.content-security-policy= # Value for content security policy header.
	security.headers.content-security-policy-mode=default # Content security policy mode.
	security.headers.content-type=true # Enable "X-Content-Type-Options" header.
	security.headers.frame=true # Enable "X-Frame-Options" header.
	security.headers.hsts=all # HTTP Strict Transport Security (HSTS) mode (none, domain, all).
	security.headers.xss=true # Enable cross site scripting (XSS) protection.
	security.ignored= # Comma-separated list of paths to exclude from the default secured paths.
	security.require-ssl=false # Enable secure channel for all requests.
	security.sessions=stateless # Session creation policy (always, never, if_required, stateless).
	security.user.name=user # Default user name.
	security.user.password= # Password for the default user name. A random password is logged on startup by default.
	security.user.role=USER # Granted roles for the default user name.

	# SECURITY OAUTH2 CLIENT ({sc-spring-boot-autoconfigure}/security/oauth2/OAuth2ClientProperties.{sc-ext}[OAuth2ClientProperties])
	security.oauth2.client.client-id= # OAuth2 client id.
	security.oauth2.client.client-secret= # OAuth2 client secret. A random secret is generated by default

	# SECURITY OAUTH2 RESOURCES ({sc-spring-boot-autoconfigure}/security/oauth2/resource/ResourceServerProperties.{sc-ext}[ResourceServerProperties])
	security.oauth2.resource.filter-order= # The order of the filter chain used to authenticate tokens.
	security.oauth2.resource.id= # Identifier of the resource.
	security.oauth2.resource.jwt.key-uri= # The URI of the JWT token. Can be set if the value is not available and the key is public.
	security.oauth2.resource.jwt.key-value= # The verification key of the JWT token. Can either be a symmetric secret or PEM-encoded RSA public key.
	security.oauth2.resource.prefer-token-info=true # Use the token info, can be set to false to use the user info.
	security.oauth2.resource.service-id=resource #
	security.oauth2.resource.token-info-uri= # URI of the token decoding endpoint.
	security.oauth2.resource.token-type= # The token type to send when using the userInfoUri.
	security.oauth2.resource.user-info-uri= # URI of the user endpoint.

	# SECURITY OAUTH2 SSO ({sc-spring-boot-autoconfigure}/security/oauth2/client/OAuth2SsoProperties.{sc-ext}[OAuth2SsoProperties])
	security.oauth2.sso.filter-order= # Filter order to apply if not providing an explicit WebSecurityConfigurerAdapter
	security.oauth2.sso.login-path=/login # Path to the login page, i.e. the one that triggers the redirect to the OAuth2 Authorization Server


	# ----------------------------------------
	# DATA PROPERTIES
	# ----------------------------------------

	# FLYWAY ({sc-spring-boot-autoconfigure}/flyway/FlywayProperties.{sc-ext}[FlywayProperties])
	flyway.baseline-description= #
	flyway.baseline-version=1 # version to start migration
	flyway.baseline-on-migrate= #
	flyway.check-location=false # Check that migration scripts location exists.
	flyway.clean-on-validation-error= #
	flyway.enabled=true # Enable flyway.
	flyway.encoding= #
	flyway.ignore-failed-future-migration= #
	flyway.init-sqls= # SQL statements to execute to initialize a connection immediately after obtaining it.
	flyway.locations=classpath:db/migration # locations of migrations scripts
	flyway.out-of-order= #
	flyway.password= # JDBC password if you want Flyway to create its own DataSource
	flyway.placeholder-prefix= #
	flyway.placeholder-replacement= #
	flyway.placeholder-suffix= #
	flyway.placeholders.*= #
	flyway.schemas= # schemas to update
	flyway.sql-migration-prefix=V #
	flyway.sql-migration-separator= #
	flyway.sql-migration-suffix=.sql #
	flyway.table= #
	flyway.url= # JDBC url of the database to migrate. If not set, the primary configured data source is used.
	flyway.user= # Login user of the database to migrate.
	flyway.validate-on-migrate= #

	# LIQUIBASE ({sc-spring-boot-autoconfigure}/liquibase/LiquibaseProperties.{sc-ext}[LiquibaseProperties])
	liquibase.change-log=classpath:/db/changelog/db.changelog-master.yaml # Change log configuration path.
	liquibase.check-change-log-location=true # Check the change log location exists.
	liquibase.contexts= # Comma-separated list of runtime contexts to use.
	liquibase.default-schema= # Default database schema.
	liquibase.drop-first=false # Drop the database schema first.
	liquibase.enabled=true # Enable liquibase support.
	liquibase.labels= # Comma-separated list of runtime labels to use.
	liquibase.parameters.*= # Change log parameters.
	liquibase.password= # Login password of the database to migrate.
	liquibase.rollback-file= # File to which rollback SQL will be written when an update is performed.
	liquibase.url= # JDBC url of the database to migrate. If not set, the primary configured data source is used.
	liquibase.user= # Login user of the database to migrate.

	# COUCHBASE ({sc-spring-boot-autoconfigure}/couchbase/CouchbaseProperties.{sc-ext}[CouchbaseProperties])
	spring.couchbase.bootstrap-hosts= # Couchbase nodes (host or IP address) to bootstrap from.
	spring.couchbase.bucket.name=default # Name of the bucket to connect to.
	spring.couchbase.bucket.password=  # Password of the bucket.
	spring.couchbase.env.endpoints.key-value=1 # Number of sockets per node against the Key/value service.
	spring.couchbase.env.endpoints.query=1 # Number of sockets per node against the Query (N1QL) service.
	spring.couchbase.env.endpoints.view=1 # Number of sockets per node against the view service.
	spring.couchbase.env.ssl.enabled= # Enable SSL support. Enabled automatically if a "keyStore" is provided unless specified otherwise.
	spring.couchbase.env.ssl.key-store= # Path to the JVM key store that holds the certificates.
	spring.couchbase.env.ssl.key-store-password= # Password used to access the key store.
	spring.couchbase.env.timeouts.connect=5000 # Bucket connections timeout in milliseconds.
	spring.couchbase.env.timeouts.key-value=2500 # Blocking operations performed on a specific key timeout in milliseconds.
	spring.couchbase.env.timeouts.query=7500 # N1QL query operations timeout in milliseconds.
	spring.couchbase.env.timeouts.socket-connect=1000 # Socket connect connections timeout in milliseconds.
	spring.couchbase.env.timeouts.view=7500 # Regular and geospatial view operations timeout in milliseconds.

	# DAO ({sc-spring-boot-autoconfigure}/dao/PersistenceExceptionTranslationAutoConfiguration.{sc-ext}[PersistenceExceptionTranslationAutoConfiguration])
	spring.dao.exceptiontranslation.enabled=true # Enable the PersistenceExceptionTranslationPostProcessor.

	# CASSANDRA ({sc-spring-boot-autoconfigure}/cassandra/CassandraProperties.{sc-ext}[CassandraProperties])
	spring.data.cassandra.cluster-name= # Name of the Cassandra cluster.
	spring.data.cassandra.compression=none # Compression supported by the Cassandra binary protocol.
	spring.data.cassandra.connect-timeout-millis= # Socket option: connection time out.
	spring.data.cassandra.consistency-level= # Queries consistency level.
	spring.data.cassandra.contact-points=localhost # Comma-separated list of cluster node addresses.
	spring.data.cassandra.fetch-size= # Queries default fetch size.
	spring.data.cassandra.keyspace-name= # Keyspace name to use.
	spring.data.cassandra.load-balancing-policy= # Class name of the load balancing policy.
	spring.data.cassandra.port= # Port of the Cassandra server.
	spring.data.cassandra.password= # Login password of the server.
	spring.data.cassandra.read-timeout-millis= # Socket option: read time out.
	spring.data.cassandra.reconnection-policy= # Reconnection policy class.
	spring.data.cassandra.retry-policy= # Class name of the retry policy.
	spring.data.cassandra.serial-consistency-level= # Queries serial consistency level.
	spring.data.cassandra.schema-action=none # Schema action to take at startup.
	spring.data.cassandra.ssl=false # Enable SSL support.
	spring.data.cassandra.username= # Login user of the server.

	# DATA COUCHBASE ({sc-spring-boot-autoconfigure}/data/couchbase/CouchbaseDataProperties.{sc-ext}[CouchbaseDataProperties])
	spring.data.couchbase.auto-index=false # Automatically create views and indexes.
	spring.data.couchbase.consistency=read-your-own-writes # Consistency to apply by default on generated queries.
	spring.data.couchbase.repositories.enabled=true # Enable Couchbase repositories.

	# ELASTICSEARCH ({sc-spring-boot-autoconfigure}/data/elasticsearch/ElasticsearchProperties.{sc-ext}[ElasticsearchProperties])
	spring.data.elasticsearch.cluster-name=elasticsearch # Elasticsearch cluster name.
	spring.data.elasticsearch.cluster-nodes= # Comma-separated list of cluster node addresses. If not specified, starts a client node.
	spring.data.elasticsearch.properties.*= # Additional properties used to configure the client.
	spring.data.elasticsearch.repositories.enabled=true # Enable Elasticsearch repositories.

	# DATA LDAP
	spring.data.ldap.repositories.enabled=true # Enable LDAP repositories.

	# MONGODB ({sc-spring-boot-autoconfigure}/mongo/MongoProperties.{sc-ext}[MongoProperties])
	spring.data.mongodb.authentication-database= # Authentication database name.
	spring.data.mongodb.database=test # Database name.
	spring.data.mongodb.field-naming-strategy= # Fully qualified name of the FieldNamingStrategy to use.
	spring.data.mongodb.grid-fs-database= # GridFS database name.
	spring.data.mongodb.host=localhost # Mongo server host. Cannot be set with uri.
	spring.data.mongodb.password= # Login password of the mongo server. Cannot be set with uri.
	spring.data.mongodb.port=27017 # Mongo server port. Cannot be set with uri.
	spring.data.mongodb.reactive-repositories.enabled=true # Enable Mongo reactive repositories.
	spring.data.mongodb.repositories.enabled=true # Enable Mongo repositories.
	spring.data.mongodb.uri=mongodb://localhost/test # Mongo database URI. Cannot be set with host, port and credentials.
	spring.data.mongodb.username= # Login user of the mongo server. Cannot be set with uri.

	# DATA REDIS
	spring.data.redis.repositories.enabled=true # Enable Redis repositories.

	# NEO4J ({sc-spring-boot-autoconfigure}/neo4j/Neo4jProperties.{sc-ext}[Neo4jProperties])
	spring.data.neo4j.compiler= # Compiler to use.
	spring.data.neo4j.embedded.enabled=true # Enable embedded mode if the embedded driver is available.
	spring.data.neo4j.open-in-view=false # Register OpenSessionInViewInterceptor. Binds a Neo4j Session to the thread for the entire processing of the request.
	spring.data.neo4j.password= # Login password of the server.
	spring.data.neo4j.repositories.enabled=true # Enable Neo4j repositories.
	spring.data.neo4j.uri= # URI used by the driver. Auto-detected by default.
	spring.data.neo4j.username= # Login user of the server.

	# DATA REST ({sc-spring-boot-autoconfigure}/data/rest/RepositoryRestProperties.{sc-ext}[RepositoryRestProperties])
	spring.data.rest.base-path= # Base path to be used by Spring Data REST to expose repository resources.
	spring.data.rest.default-page-size= # Default size of pages.
	spring.data.rest.detection-strategy=default # Strategy to use to determine which repositories get exposed.
	spring.data.rest.enable-enum-translation= # Enable enum value translation via the Spring Data REST default resource bundle.
	spring.data.rest.limit-param-name= # Name of the URL query string parameter that indicates how many results to return at once.
	spring.data.rest.max-page-size= # Maximum size of pages.
	spring.data.rest.page-param-name= # Name of the URL query string parameter that indicates what page to return.
	spring.data.rest.return-body-on-create= # Return a response body after creating an entity.
	spring.data.rest.return-body-on-update= # Return a response body after updating an entity.
	spring.data.rest.sort-param-name= # Name of the URL query string parameter that indicates what direction to sort results.

	# SOLR ({sc-spring-boot-autoconfigure}/solr/SolrProperties.{sc-ext}[SolrProperties])
	spring.data.solr.host=http://127.0.0.1:8983/solr # Solr host. Ignored if "zk-host" is set.
	spring.data.solr.repositories.enabled=true # Enable Solr repositories.
	spring.data.solr.zk-host= # ZooKeeper host address in the form HOST:PORT.

	# DATASOURCE ({sc-spring-boot-autoconfigure}/jdbc/DataSourceAutoConfiguration.{sc-ext}[DataSourceAutoConfiguration] & {sc-spring-boot-autoconfigure}/jdbc/DataSourceProperties.{sc-ext}[DataSourceProperties])
	spring.datasource.continue-on-error=false # Do not stop if an error occurs while initializing the database.
	spring.datasource.data= # Data (DML) script resource references.
	spring.datasource.data-username= # User of the database to execute DML scripts (if different).
	spring.datasource.data-password= # Password of the database to execute DML scripts (if different).
	spring.datasource.dbcp2.*= # Commons DBCP2 specific settings
	spring.datasource.driver-class-name= # Fully qualified name of the JDBC driver. Auto-detected based on the URL by default.
	spring.datasource.generate-unique-name=false # Generate a random datasource name.
	spring.datasource.hikari.*= # Hikari specific settings
	spring.datasource.initialize=true # Populate the database using 'data.sql'.
	spring.datasource.jmx-enabled=false # Enable JMX support (if provided by the underlying pool).
	spring.datasource.jndi-name= # JNDI location of the datasource. Class, url, username & password are ignored when set.
	spring.datasource.name=testdb # Name of the datasource.
	spring.datasource.password= # Login password of the database.
	spring.datasource.platform=all # Platform to use in the schema resource (schema-${platform}.sql).
	spring.datasource.schema= # Schema (DDL) script resource references.
	spring.datasource.schema-username= # User of the database to execute DDL scripts (if different).
	spring.datasource.schema-password= # Password of the database to execute DDL scripts (if different).
	spring.datasource.separator=; # Statement separator in SQL initialization scripts.
	spring.datasource.sql-script-encoding= # SQL scripts encoding.
	spring.datasource.tomcat.*= # Tomcat datasource specific settings
	spring.datasource.type= # Fully qualified name of the connection pool implementation to use. By default, it is auto-detected from the classpath.
	spring.datasource.url= # JDBC url of the database.
	spring.datasource.username=

	# JEST (Elasticsearch HTTP client) ({sc-spring-boot-autoconfigure}/jest/JestProperties.{sc-ext}[JestProperties])
	spring.elasticsearch.jest.connection-timeout=3000 # Connection timeout in milliseconds.
	spring.elasticsearch.jest.multi-threaded=true # Enable connection requests from multiple execution threads.
	spring.elasticsearch.jest.password= # Login password.
	spring.elasticsearch.jest.proxy.host= # Proxy host the HTTP client should use.
	spring.elasticsearch.jest.proxy.port= # Proxy port the HTTP client should use.
	spring.elasticsearch.jest.read-timeout=3000 # Read timeout in milliseconds.
	spring.elasticsearch.jest.uris=http://localhost:9200 # Comma-separated list of the Elasticsearch instances to use.
	spring.elasticsearch.jest.username= # Login user.

	# H2 Web Console ({sc-spring-boot-autoconfigure}/h2/H2ConsoleProperties.{sc-ext}[H2ConsoleProperties])
	spring.h2.console.enabled=false # Enable the console.
	spring.h2.console.path=/h2-console # Path at which the console will be available.
	spring.h2.console.settings.trace=false # Enable trace output.
	spring.h2.console.settings.web-allow-others=false # Enable remote access.

	# JOOQ ({sc-spring-boot-autoconfigure}/jooq/JooqAutoConfiguration.{sc-ext}[JooqAutoConfiguration])
	spring.jooq.sql-dialect= # SQLDialect JOOQ used when communicating with the configured datasource. For instance `POSTGRES`

	# JPA ({sc-spring-boot-autoconfigure}/orm/jpa/JpaBaseConfiguration.{sc-ext}[JpaBaseConfiguration], {sc-spring-boot-autoconfigure}/orm/jpa/HibernateJpaAutoConfiguration.{sc-ext}[HibernateJpaAutoConfiguration])
	spring.data.jpa.repositories.enabled=true # Enable JPA repositories.
	spring.jpa.database= # Target database to operate on, auto-detected by default. Can be alternatively set using the "databasePlatform" property.
	spring.jpa.database-platform= # Name of the target database to operate on, auto-detected by default. Can be alternatively set using the "Database" enum.
	spring.jpa.generate-ddl=false # Initialize the schema on startup.
	spring.jpa.hibernate.ddl-auto= # DDL mode. This is actually a shortcut for the "hibernate.hbm2ddl.auto" property. Default to "create-drop" when using an embedded database, "none" otherwise.
	spring.jpa.hibernate.naming.implicit-strategy= # Implicit naming strategy fully qualified name.
	spring.jpa.hibernate.naming.physical-strategy= # Physical naming strategy fully qualified name.
	spring.jpa.hibernate.use-new-id-generator-mappings= # Use Hibernate's newer IdentifierGenerator for AUTO, TABLE and SEQUENCE.
	spring.jpa.open-in-view=true # Register OpenEntityManagerInViewInterceptor. Binds a JPA EntityManager to the thread for the entire processing of the request.
	spring.jpa.properties.*= # Additional native properties to set on the JPA provider.
	spring.jpa.show-sql=false # Enable logging of SQL statements.

	# JTA ({sc-spring-boot-autoconfigure}/transaction/jta/JtaAutoConfiguration.{sc-ext}[JtaAutoConfiguration])
	spring.jta.enabled=true # Enable JTA support.
	spring.jta.log-dir= # Transaction logs directory.
	spring.jta.transaction-manager-id= # Transaction manager unique identifier.

	# ATOMIKOS ({sc-spring-boot}/jta/atomikos/AtomikosProperties.{sc-ext}[AtomikosProperties])
	spring.jta.atomikos.connectionfactory.borrow-connection-timeout=30 # Timeout, in seconds, for borrowing connections from the pool.
	spring.jta.atomikos.connectionfactory.ignore-session-transacted-flag=true # Whether or not to ignore the transacted flag when creating session.
	spring.jta.atomikos.connectionfactory.local-transaction-mode=false # Whether or not local transactions are desired.
	spring.jta.atomikos.connectionfactory.maintenance-interval=60 # The time, in seconds, between runs of the pool's maintenance thread.
	spring.jta.atomikos.connectionfactory.max-idle-time=60 # The time, in seconds, after which connections are cleaned up from the pool.
	spring.jta.atomikos.connectionfactory.max-lifetime=0 # The time, in seconds, that a connection can be pooled for before being destroyed. 0 denotes no limit.
	spring.jta.atomikos.connectionfactory.max-pool-size=1 # The maximum size of the pool.
	spring.jta.atomikos.connectionfactory.min-pool-size=1 # The minimum size of the pool.
	spring.jta.atomikos.connectionfactory.reap-timeout=0 # The reap timeout, in seconds, for borrowed connections. 0 denotes no limit.
	spring.jta.atomikos.connectionfactory.unique-resource-name=jmsConnectionFactory # The unique name used to identify the resource during recovery.
	spring.jta.atomikos.datasource.borrow-connection-timeout=30 # Timeout, in seconds, for borrowing connections from the pool.
	spring.jta.atomikos.datasource.default-isolation-level= # Default isolation level of connections provided by the pool.
	spring.jta.atomikos.datasource.login-timeout= # Timeout, in seconds, for establishing a database connection.
	spring.jta.atomikos.datasource.maintenance-interval=60 # The time, in seconds, between runs of the pool's maintenance thread.
	spring.jta.atomikos.datasource.max-idle-time=60 # The time, in seconds, after which connections are cleaned up from the pool.
	spring.jta.atomikos.datasource.max-lifetime=0 # The time, in seconds, that a connection can be pooled for before being destroyed. 0 denotes no limit.
	spring.jta.atomikos.datasource.max-pool-size=1 # The maximum size of the pool.
	spring.jta.atomikos.datasource.min-pool-size=1 # The minimum size of the pool.
	spring.jta.atomikos.datasource.reap-timeout=0 # The reap timeout, in seconds, for borrowed connections. 0 denotes no limit.
	spring.jta.atomikos.datasource.test-query= # SQL query or statement used to validate a connection before returning it.
	spring.jta.atomikos.datasource.unique-resource-name=dataSource # The unique name used to identify the resource during recovery.
	spring.jta.atomikos.properties.checkpoint-interval=500 # Interval between checkpoints.
	spring.jta.atomikos.properties.console-file-count=1 # Number of debug logs files that can be created.
	spring.jta.atomikos.properties.console-file-limit=-1 # How many bytes can be stored at most in debug logs files.
	spring.jta.atomikos.properties.console-file-name=tm.out # Debug logs file name.
	spring.jta.atomikos.properties.console-log-level=warn # Console log level.
	spring.jta.atomikos.properties.default-jta-timeout=10000 # Default timeout for JTA transactions.
	spring.jta.atomikos.properties.enable-logging=true # Enable disk logging.
	spring.jta.atomikos.properties.force-shutdown-on-vm-exit=false # Specify if a VM shutdown should trigger forced shutdown of the transaction core.
	spring.jta.atomikos.properties.log-base-dir= # Directory in which the log files should be stored.
	spring.jta.atomikos.properties.log-base-name=tmlog # Transactions log file base name.
	spring.jta.atomikos.properties.max-actives=50 # Maximum number of active transactions.
	spring.jta.atomikos.properties.max-timeout=300000 # Maximum timeout (in milliseconds) that can be allowed for transactions.
	spring.jta.atomikos.properties.output-dir= # Directory in which to store the debug log files.
	spring.jta.atomikos.properties.serial-jta-transactions=true # Specify if sub-transactions should be joined when possible.
	spring.jta.atomikos.properties.service= # Transaction manager implementation that should be started.
	spring.jta.atomikos.properties.threaded-two-phase-commit=true # Use different (and concurrent) threads for two-phase commit on the participating resources.
	spring.jta.atomikos.properties.transaction-manager-unique-name= # Transaction manager's unique name.

	# BITRONIX
	spring.jta.bitronix.connectionfactory.acquire-increment=1 # Number of connections to create when growing the pool.
	spring.jta.bitronix.connectionfactory.acquisition-interval=1 # Time, in seconds, to wait before trying to acquire a connection again after an invalid connection was acquired.
	spring.jta.bitronix.connectionfactory.acquisition-timeout=30 # Timeout, in seconds, for acquiring connections from the pool.
	spring.jta.bitronix.connectionfactory.allow-local-transactions=true # Whether or not the transaction manager should allow mixing XA and non-XA transactions.
	spring.jta.bitronix.connectionfactory.apply-transaction-timeout=false # Whether or not the transaction timeout should be set on the XAResource when it is enlisted.
	spring.jta.bitronix.connectionfactory.automatic-enlisting-enabled=true # Whether or not resources should be enlisted and delisted automatically.
	spring.jta.bitronix.connectionfactory.cache-producers-consumers=true # Whether or not produces and consumers should be cached.
	spring.jta.bitronix.connectionfactory.defer-connection-release=true # Whether or not the provider can run many transactions on the same connection and supports transaction interleaving.
	spring.jta.bitronix.connectionfactory.ignore-recovery-failures=false # Whether or not recovery failures should be ignored.
	spring.jta.bitronix.connectionfactory.max-idle-time=60 # The time, in seconds, after which connections are cleaned up from the pool.
	spring.jta.bitronix.connectionfactory.max-pool-size=10 # The maximum size of the pool. 0 denotes no limit.
	spring.jta.bitronix.connectionfactory.min-pool-size=0 # The minimum size of the pool.
	spring.jta.bitronix.connectionfactory.password= # The password to use to connect to the JMS provider.
	spring.jta.bitronix.connectionfactory.share-transaction-connections=false #  Whether or not connections in the ACCESSIBLE state can be shared within the context of a transaction.
	spring.jta.bitronix.connectionfactory.test-connections=true # Whether or not connections should be tested when acquired from the pool.
	spring.jta.bitronix.connectionfactory.two-pc-ordering-position=1 # The position that this resource should take during two-phase commit (always first is Integer.MIN_VALUE, always last is Integer.MAX_VALUE).
	spring.jta.bitronix.connectionfactory.unique-name=jmsConnectionFactory # The unique name used to identify the resource during recovery.
	spring.jta.bitronix.connectionfactory.use-tm-join=true Whether or not TMJOIN should be used when starting XAResources.
	spring.jta.bitronix.connectionfactory.user= # The user to use to connect to the JMS provider.
	spring.jta.bitronix.datasource.acquire-increment=1 # Number of connections to create when growing the pool.
	spring.jta.bitronix.datasource.acquisition-interval=1 # Time, in seconds, to wait before trying to acquire a connection again after an invalid connection was acquired.
	spring.jta.bitronix.datasource.acquisition-timeout=30 # Timeout, in seconds, for acquiring connections from the pool.
	spring.jta.bitronix.datasource.allow-local-transactions=true # Whether or not the transaction manager should allow mixing XA and non-XA transactions.
	spring.jta.bitronix.datasource.apply-transaction-timeout=false # Whether or not the transaction timeout should be set on the XAResource when it is enlisted.
	spring.jta.bitronix.datasource.automatic-enlisting-enabled=true # Whether or not resources should be enlisted and delisted automatically.
	spring.jta.bitronix.datasource.cursor-holdability= # The default cursor holdability for connections.
	spring.jta.bitronix.datasource.defer-connection-release=true # Whether or not the database can run many transactions on the same connection and supports transaction interleaving.
	spring.jta.bitronix.datasource.enable-jdbc4-connection-test= # Whether or not Connection.isValid() is called when acquiring a connection from the pool.
	spring.jta.bitronix.datasource.ignore-recovery-failures=false # Whether or not recovery failures should be ignored.
	spring.jta.bitronix.datasource.isolation-level= # The default isolation level for connections.
	spring.jta.bitronix.datasource.local-auto-commit= # The default auto-commit mode for local transactions.
	spring.jta.bitronix.datasource.login-timeout= # Timeout, in seconds, for establishing a database connection.
	spring.jta.bitronix.datasource.max-idle-time=60 # The time, in seconds, after which connections are cleaned up from the pool.
	spring.jta.bitronix.datasource.max-pool-size=10 # The maximum size of the pool. 0 denotes no limit.
	spring.jta.bitronix.datasource.min-pool-size=0 # The minimum size of the pool.
	spring.jta.bitronix.datasource.prepared-statement-cache-size=0 # The target size of the prepared statement cache. 0 disables the cache.
	spring.jta.bitronix.datasource.share-transaction-connections=false #  Whether or not connections in the ACCESSIBLE state can be shared within the context of a transaction.
	spring.jta.bitronix.datasource.test-query= # SQL query or statement used to validate a connection before returning it.
	spring.jta.bitronix.datasource.two-pc-ordering-position=1 # The position that this resource should take during two-phase commit (always first is Integer.MIN_VALUE, always last is Integer.MAX_VALUE).
	spring.jta.bitronix.datasource.unique-name=dataSource # The unique name used to identify the resource during recovery.
	spring.jta.bitronix.datasource.use-tm-join=true Whether or not TMJOIN should be used when starting XAResources.
	spring.jta.bitronix.properties.allow-multiple-lrc=false # Allow multiple LRC resources to be enlisted into the same transaction.
	spring.jta.bitronix.properties.asynchronous2-pc=false # Enable asynchronously execution of two phase commit.
	spring.jta.bitronix.properties.background-recovery-interval-seconds=60 # Interval in seconds at which to run the recovery process in the background.
	spring.jta.bitronix.properties.current-node-only-recovery=true # Recover only the current node.
	spring.jta.bitronix.properties.debug-zero-resource-transaction=false # Log the creation and commit call stacks of transactions executed without a single enlisted resource.
	spring.jta.bitronix.properties.default-transaction-timeout=60 # Default transaction timeout in seconds.
	spring.jta.bitronix.properties.disable-jmx=false # Enable JMX support.
	spring.jta.bitronix.properties.exception-analyzer= # Set the fully qualified name of the exception analyzer implementation to use.
	spring.jta.bitronix.properties.filter-log-status=false # Enable filtering of logs so that only mandatory logs are written.
	spring.jta.bitronix.properties.force-batching-enabled=true #  Set if disk forces are batched.
	spring.jta.bitronix.properties.forced-write-enabled=true # Set if logs are forced to disk.
	spring.jta.bitronix.properties.graceful-shutdown-interval=60 # Maximum amount of seconds the TM will wait for transactions to get done before aborting them at shutdown time.
	spring.jta.bitronix.properties.jndi-transaction-synchronization-registry-name= # JNDI name of the TransactionSynchronizationRegistry.
	spring.jta.bitronix.properties.jndi-user-transaction-name= # JNDI name of the UserTransaction.
	spring.jta.bitronix.properties.journal=disk # Name of the journal. Can be 'disk', 'null' or a class name.
	spring.jta.bitronix.properties.log-part1-filename=btm1.tlog # Name of the first fragment of the journal.
	spring.jta.bitronix.properties.log-part2-filename=btm2.tlog # Name of the second fragment of the journal.
	spring.jta.bitronix.properties.max-log-size-in-mb=2 # Maximum size in megabytes of the journal fragments.
	spring.jta.bitronix.properties.resource-configuration-filename= # ResourceLoader configuration file name.
	spring.jta.bitronix.properties.server-id= # ASCII ID that must uniquely identify this TM instance. Default to the machine's IP address.
	spring.jta.bitronix.properties.skip-corrupted-logs=false # Skip corrupted transactions log entries.
	spring.jta.bitronix.properties.warn-about-zero-resource-transaction=true # Log a warning for transactions executed without a single enlisted resource.

	# NARAYANA ({sc-spring-boot}/jta/narayana/NarayanaProperties.{sc-ext}[NarayanaProperties])
	spring.jta.narayana.default-timeout=60 # Transaction timeout in seconds.
	spring.jta.narayana.expiry-scanners=com.arjuna.ats.internal.arjuna.recovery.ExpiredTransactionStatusManagerScanner # Comma-separated list of expiry scanners.
	spring.jta.narayana.log-dir= # Transaction object store directory.
	spring.jta.narayana.one-phase-commit=true # Enable one phase commit optimisation.
	spring.jta.narayana.periodic-recovery-period=120 # Interval in which periodic recovery scans are performed in seconds.
	spring.jta.narayana.recovery-backoff-period=10 # Back off period between first and second phases of the recovery scan in seconds.
	spring.jta.narayana.recovery-db-pass= # Database password to be used by recovery manager.
	spring.jta.narayana.recovery-db-user= # Database username to be used by recovery manager.
	spring.jta.narayana.recovery-jms-pass= # JMS password to be used by recovery manager.
	spring.jta.narayana.recovery-jms-user= # JMS username to be used by recovery manager.
	spring.jta.narayana.recovery-modules= # Comma-separated list of recovery modules.
	spring.jta.narayana.transaction-manager-id=1 # Unique transaction manager id.
	spring.jta.narayana.xa-resource-orphan-filters= # Comma-separated list of orphan filters.

	# EMBEDDED MONGODB ({sc-spring-boot-autoconfigure}/mongo/embedded/EmbeddedMongoProperties.{sc-ext}[EmbeddedMongoProperties])
	spring.mongodb.embedded.features=SYNC_DELAY # Comma-separated list of features to enable.
	spring.mongodb.embedded.storage.database-dir= # Directory used for data storage.
	spring.mongodb.embedded.storage.oplog-size= # Maximum size of the oplog in megabytes.
	spring.mongodb.embedded.storage.repl-set-name= # Name of the replica set.
	spring.mongodb.embedded.version=2.6.10 # Version of Mongo to use.

	# REDIS ({sc-spring-boot-autoconfigure}/data/redis/RedisProperties.{sc-ext}[RedisProperties])
	spring.redis.cluster.max-redirects= # Maximum number of redirects to follow when executing commands across the cluster.
	spring.redis.cluster.nodes= # Comma-separated list of "host:port" pairs to bootstrap from.
	spring.redis.database=0 # Database index used by the connection factory.
	spring.redis.url= # Connection URL, will override host, port and password (user will be ignored), e.g. redis://user:password@example.com:6379
	spring.redis.host=localhost # Redis server host.
	spring.redis.password= # Login password of the redis server.
	spring.redis.ssl=false # Enable SSL support.
	spring.redis.pool.max-active=8 # Max number of connections that can be allocated by the pool at a given time. Use a negative value for no limit.
	spring.redis.pool.max-idle=8 # Max number of "idle" connections in the pool. Use a negative value to indicate an unlimited number of idle connections.
	spring.redis.pool.max-wait=-1 # Maximum amount of time (in milliseconds) a connection allocation should block before throwing an exception when the pool is exhausted. Use a negative value to block indefinitely.
	spring.redis.pool.min-idle=0 # Target for the minimum number of idle connections to maintain in the pool. This setting only has an effect if it is positive.
	spring.redis.port=6379 # Redis server port.
	spring.redis.sentinel.master= # Name of Redis server.
	spring.redis.sentinel.nodes= # Comma-separated list of host:port pairs.
	spring.redis.timeout=0 # Connection timeout in milliseconds.

	# TRANSACTION ({sc-spring-boot-autoconfigure}/transaction/TransactionProperties.{sc-ext}[TransactionProperties])
	spring.transaction.default-timeout= # Default transaction timeout in seconds.
	spring.transaction.rollback-on-commit-failure= # Perform the rollback on commit failures.



	# ----------------------------------------
	# INTEGRATION PROPERTIES
	# ----------------------------------------

	# ACTIVEMQ ({sc-spring-boot-autoconfigure}/jms/activemq/ActiveMQProperties.{sc-ext}[ActiveMQProperties])
	spring.activemq.broker-url= # URL of the ActiveMQ broker. Auto-generated by default. For instance `tcp://localhost:61616`
	spring.activemq.in-memory=true # Specify if the default broker URL should be in memory. Ignored if an explicit broker has been specified.
	spring.activemq.password= # Login password of the broker.
	spring.activemq.user= # Login user of the broker.
	spring.activemq.packages.trust-all=false # Trust all packages.
	spring.activemq.packages.trusted= # Comma-separated list of specific packages to trust (when not trusting all packages).
	spring.activemq.pool.configuration.*= # See PooledConnectionFactory.
	spring.activemq.pool.enabled=false # Whether a PooledConnectionFactory should be created instead of a regular ConnectionFactory.
	spring.activemq.pool.expiry-timeout=0 # Connection expiration timeout in milliseconds.
	spring.activemq.pool.idle-timeout=30000 # Connection idle timeout in milliseconds.
	spring.activemq.pool.max-connections=1 # Maximum number of pooled connections.

	# ARTEMIS ({sc-spring-boot-autoconfigure}/jms/artemis/ArtemisProperties.{sc-ext}[ArtemisProperties])
	spring.artemis.embedded.cluster-password= # Cluster password. Randomly generated on startup by default.
	spring.artemis.embedded.data-directory= # Journal file directory. Not necessary if persistence is turned off.
	spring.artemis.embedded.enabled=true # Enable embedded mode if the Artemis server APIs are available.
	spring.artemis.embedded.persistent=false # Enable persistent store.
	spring.artemis.embedded.queues= # Comma-separated list of queues to create on startup.
	spring.artemis.embedded.server-id= # Server id. By default, an auto-incremented counter is used.
	spring.artemis.embedded.topics= # Comma-separated list of topics to create on startup.
	spring.artemis.host=localhost # Artemis broker host.
	spring.artemis.mode= # Artemis deployment mode, auto-detected by default.
	spring.artemis.password= # Login password of the broker.
	spring.artemis.port=61616 # Artemis broker port.
	spring.artemis.user= # Login user of the broker.

	# SPRING BATCH ({sc-spring-boot-autoconfigure}/batch/BatchProperties.{sc-ext}[BatchProperties])
	spring.batch.initializer.enabled= # Create the required batch tables on startup if necessary. Enabled automatically if no custom table prefix is set or if a custom schema is configured.
	spring.batch.job.enabled=true # Execute all Spring Batch jobs in the context on startup.
	spring.batch.job.names= # Comma-separated list of job names to execute on startup (For instance `job1,job2`). By default, all Jobs found in the context are executed.
	spring.batch.schema=classpath:org/springframework/batch/core/schema-@@platform@@.sql # Path to the SQL file to use to initialize the database schema.
	spring.batch.table-prefix= # Table prefix for all the batch meta-data tables.

	# JMS ({sc-spring-boot-autoconfigure}/jms/JmsProperties.{sc-ext}[JmsProperties])
	spring.jms.jndi-name= # Connection factory JNDI name. When set, takes precedence to others connection factory auto-configurations.
	spring.jms.listener.acknowledge-mode= # Acknowledge mode of the container. By default, the listener is transacted with automatic acknowledgment.
	spring.jms.listener.auto-startup=true # Start the container automatically on startup.
	spring.jms.listener.concurrency= # Minimum number of concurrent consumers.
	spring.jms.listener.max-concurrency= # Maximum number of concurrent consumers.
	spring.jms.pub-sub-domain=false # Specify if the default destination type is topic.
	spring.jms.template.default-destination= # Default destination to use on send/receive operations that do not have a destination parameter.
	spring.jms.template.delivery-delay= # Delivery delay to use for send calls in milliseconds.
	spring.jms.template.delivery-mode= # Delivery mode. Enable QoS when set.
	spring.jms.template.priority= # Priority of a message when sending. Enable QoS when set.
	spring.jms.template.qos-enabled= # Enable explicit QoS when sending a message.
	spring.jms.template.receive-timeout= # Timeout to use for receive calls in milliseconds.
	spring.jms.template.time-to-live= # Time-to-live of a message when sending in milliseconds. Enable QoS when set.

	# APACHE KAFKA ({sc-spring-boot-autoconfigure}/kafka/KafkaProperties.{sc-ext}[KafkaProperties])
	spring.kafka.bootstrap-servers= # Comma-delimited list of host:port pairs to use for establishing the initial connection to the Kafka cluster.
	spring.kafka.client-id= # Id to pass to the server when making requests; used for server-side logging.
	spring.kafka.consumer.auto-commit-interval= # Frequency in milliseconds that the consumer offsets are auto-committed to Kafka if 'enable.auto.commit' true.
	spring.kafka.consumer.auto-offset-reset= # What to do when there is no initial offset in Kafka or if the current offset does not exist any more on the server.
	spring.kafka.consumer.bootstrap-servers= # Comma-delimited list of host:port pairs to use for establishing the initial connection to the Kafka cluster.
	spring.kafka.consumer.client-id= # Id to pass to the server when making requests; used for server-side logging.
	spring.kafka.consumer.enable-auto-commit= # If true the consumer's offset will be periodically committed in the background.
	spring.kafka.consumer.fetch-max-wait= # Maximum amount of time in milliseconds the server will block before answering the fetch request if there isn't sufficient data to immediately satisfy the requirement given by "fetch.min.bytes".
	spring.kafka.consumer.fetch-min-size= # Minimum amount of data the server should return for a fetch request in bytes.
	spring.kafka.consumer.group-id= # Unique string that identifies the consumer group this consumer belongs to.
	spring.kafka.consumer.heartbeat-interval= # Expected time in milliseconds between heartbeats to the consumer coordinator.
	spring.kafka.consumer.key-deserializer= # Deserializer class for keys.
	spring.kafka.consumer.max-poll-records= # Maximum number of records returned in a single call to poll().
	spring.kafka.consumer.value-deserializer= # Deserializer class for values.
	spring.kafka.listener.ack-count= # Number of records between offset commits when ackMode is "COUNT" or "COUNT_TIME".
	spring.kafka.listener.ack-mode= # Listener AckMode; see the spring-kafka documentation.
	spring.kafka.listener.ack-time= # Time in milliseconds between offset commits when ackMode is "TIME" or "COUNT_TIME".
	spring.kafka.listener.concurrency= # Number of threads to run in the listener containers.
	spring.kafka.listener.poll-timeout= # Timeout in milliseconds to use when polling the consumer.
	spring.kafka.producer.acks= # Number of acknowledgments the producer requires the leader to have received before considering a request complete.
	spring.kafka.producer.batch-size= # Number of records to batch before sending.
	spring.kafka.producer.bootstrap-servers= # Comma-delimited list of host:port pairs to use for establishing the initial connection to the Kafka cluster.
	spring.kafka.producer.buffer-memory= # Total bytes of memory the producer can use to buffer records waiting to be sent to the server.
	spring.kafka.producer.client-id= # Id to pass to the server when making requests; used for server-side logging.
	spring.kafka.producer.compression-type= # Compression type for all data generated by the producer.
	spring.kafka.producer.key-serializer= # Serializer class for keys.
	spring.kafka.producer.retries= # When greater than zero, enables retrying of failed sends.
	spring.kafka.producer.value-serializer= # Serializer class for values.
	spring.kafka.properties.*= # Additional properties used to configure the client.
	spring.kafka.ssl.key-password= # Password of the private key in the key store file.
	spring.kafka.ssl.keystore-location= # Location of the key store file.
	spring.kafka.ssl.keystore-password= # Store password for the key store file.
	spring.kafka.ssl.truststore-location= # Location of the trust store file.
	spring.kafka.ssl.truststore-password= # Store password for the trust store file.
	spring.kafka.template.default-topic= # Default topic to which messages will be sent.

	# RABBIT ({sc-spring-boot-autoconfigure}/amqp/RabbitProperties.{sc-ext}[RabbitProperties])
	spring.rabbitmq.addresses= # Comma-separated list of addresses to which the client should connect.
	spring.rabbitmq.cache.channel.checkout-timeout= # Number of milliseconds to wait to obtain a channel if the cache size has been reached.
	spring.rabbitmq.cache.channel.size= # Number of channels to retain in the cache.
	spring.rabbitmq.cache.connection.mode=channel # Connection factory cache mode.
	spring.rabbitmq.cache.connection.size= # Number of connections to cache.
	spring.rabbitmq.connection-timeout= # Connection timeout, in milliseconds; zero for infinite.
	spring.rabbitmq.dynamic=true # Create an AmqpAdmin bean.
	spring.rabbitmq.host=localhost # RabbitMQ host.
	spring.rabbitmq.listener.acknowledge-mode= # Acknowledge mode of container.
	spring.rabbitmq.listener.auto-startup=true # Start the container automatically on startup.
	spring.rabbitmq.listener.concurrency= # Minimum number of consumers.
	spring.rabbitmq.listener.default-requeue-rejected= # Whether or not to requeue delivery failures; default `true`.
	spring.rabbitmq.listener.idle-event-interval= # How often idle container events should be published in milliseconds.
	spring.rabbitmq.listener.max-concurrency= # Maximum number of consumers.
	spring.rabbitmq.listener.prefetch= # Number of messages to be handled in a single request. It should be greater than or equal to the transaction size (if used).
	spring.rabbitmq.listener.retry.enabled=false # Whether or not publishing retries are enabled.
	spring.rabbitmq.listener.retry.initial-interval=1000 # Interval between the first and second attempt to deliver a message.
	spring.rabbitmq.listener.retry.max-attempts=3 # Maximum number of attempts to deliver a message.
	spring.rabbitmq.listener.retry.max-interval=10000 # Maximum interval between attempts.
	spring.rabbitmq.listener.retry.multiplier=1.0 # A multiplier to apply to the previous delivery retry interval.
	spring.rabbitmq.listener.retry.stateless=true # Whether or not retry is stateless or stateful.
	spring.rabbitmq.listener.transaction-size= # Number of messages to be processed in a transaction. For best results it should be less than or equal to the prefetch count.
	spring.rabbitmq.password= # Login to authenticate against the broker.
	spring.rabbitmq.port=5672 # RabbitMQ port.
	spring.rabbitmq.publisher-confirms=false # Enable publisher confirms.
	spring.rabbitmq.publisher-returns=false # Enable publisher returns.
	spring.rabbitmq.requested-heartbeat= # Requested heartbeat timeout, in seconds; zero for none.
	spring.rabbitmq.ssl.enabled=false # Enable SSL support.
	spring.rabbitmq.ssl.key-store= # Path to the key store that holds the SSL certificate.
	spring.rabbitmq.ssl.key-store-password= # Password used to access the key store.
	spring.rabbitmq.ssl.trust-store= # Trust store that holds SSL certificates.
	spring.rabbitmq.ssl.trust-store-password= # Password used to access the trust store.
	spring.rabbitmq.ssl.algorithm= # SSL algorithm to use. By default configure by the rabbit client library.
	spring.rabbitmq.template.mandatory=false # Enable mandatory messages.
	spring.rabbitmq.template.receive-timeout=0 # Timeout for `receive()` methods.
	spring.rabbitmq.template.reply-timeout=5000 # Timeout for `sendAndReceive()` methods.
	spring.rabbitmq.template.retry.enabled=false # Set to true to enable retries in the `RabbitTemplate`.
	spring.rabbitmq.template.retry.initial-interval=1000 # Interval between the first and second attempt to publish a message.
	spring.rabbitmq.template.retry.max-attempts=3 # Maximum number of attempts to publish a message.
	spring.rabbitmq.template.retry.max-interval=10000 # Maximum number of attempts to publish a message.
	spring.rabbitmq.template.retry.multiplier=1.0 # A multiplier to apply to the previous publishing retry interval.
	spring.rabbitmq.username= # Login user to authenticate to the broker.
	spring.rabbitmq.virtual-host= # Virtual host to use when connecting to the broker.


	# ----------------------------------------
	# ACTUATOR PROPERTIES
	# ----------------------------------------

	# ENDPOINTS ({sc-spring-boot-actuator}/endpoint/AbstractEndpoint.{sc-ext}[AbstractEndpoint] subclasses)
	endpoints.enabled=true # Enable endpoints.
	endpoints.sensitive= # Default endpoint sensitive setting.
	endpoints.actuator.enabled=true # Enable the endpoint.
	endpoints.actuator.path= # Endpoint URL path.
	endpoints.actuator.sensitive=false # Enable security on the endpoint.
	endpoints.auditevents.enabled= # Enable the endpoint.
	endpoints.auditevents.path= # Endpoint path.
	endpoints.auditevents.sensitive=false # Enable security on the endpoint.
	endpoints.autoconfig.enabled= # Enable the endpoint.
	endpoints.autoconfig.id= # Endpoint identifier.
	endpoints.autoconfig.path= # Endpoint path.
	endpoints.autoconfig.sensitive= # Mark if the endpoint exposes sensitive information.
	endpoints.beans.enabled= # Enable the endpoint.
	endpoints.beans.id= # Endpoint identifier.
	endpoints.beans.path= # Endpoint path.
	endpoints.beans.sensitive= # Mark if the endpoint exposes sensitive information.
	endpoints.configprops.enabled= # Enable the endpoint.
	endpoints.configprops.id= # Endpoint identifier.
	endpoints.configprops.keys-to-sanitize=password,secret,key,token,.*credentials.*,vcap_services # Keys that should be sanitized. Keys can be simple strings that the property ends with or regex expressions.
	endpoints.configprops.path= # Endpoint path.
	endpoints.configprops.sensitive= # Mark if the endpoint exposes sensitive information.
	endpoints.docs.curies.enabled=false # Enable the curie generation.
	endpoints.docs.enabled=true # Enable actuator docs endpoint.
	endpoints.docs.path=/docs #
	endpoints.docs.sensitive=false #
	endpoints.dump.enabled= # Enable the endpoint.
	endpoints.dump.id= # Endpoint identifier.
	endpoints.dump.path= # Endpoint path.
	endpoints.dump.sensitive= # Mark if the endpoint exposes sensitive information.
	endpoints.env.enabled= # Enable the endpoint.
	endpoints.env.id= # Endpoint identifier.
	endpoints.env.keys-to-sanitize=password,secret,key,token,.*credentials.*,vcap_services # Keys that should be sanitized. Keys can be simple strings that the property ends with or regex expressions.
	endpoints.env.path= # Endpoint path.
	endpoints.env.sensitive= # Mark if the endpoint exposes sensitive information.
	endpoints.flyway.enabled= # Enable the endpoint.
	endpoints.flyway.id= # Endpoint identifier.
	endpoints.flyway.sensitive= # Mark if the endpoint exposes sensitive information.
	endpoints.health.enabled= # Enable the endpoint.
	endpoints.health.id= # Endpoint identifier.
	endpoints.health.mapping.*= # Mapping of health statuses to HttpStatus codes. By default, registered health statuses map to sensible defaults (i.e. UP maps to 200).
	endpoints.health.path= # Endpoint path.
	endpoints.health.sensitive= # Mark if the endpoint exposes sensitive information.
	endpoints.health.time-to-live=1000 # Time to live for cached result, in milliseconds.
	endpoints.heapdump.enabled= # Enable the endpoint.
	endpoints.heapdump.path= # Endpoint path.
	endpoints.heapdump.sensitive= # Mark if the endpoint exposes sensitive information.
	endpoints.hypermedia.enabled=false # Enable hypermedia support for endpoints.
	endpoints.info.enabled= # Enable the endpoint.
	endpoints.info.id= # Endpoint identifier.
	endpoints.info.path= # Endpoint path.
	endpoints.info.sensitive= # Mark if the endpoint exposes sensitive information.
	endpoints.jolokia.enabled=true # Enable Jolokia endpoint.
	endpoints.jolokia.path=/jolokia # Endpoint URL path.
	endpoints.jolokia.sensitive=true # Enable security on the endpoint.
	endpoints.liquibase.enabled= # Enable the endpoint.
	endpoints.liquibase.id= # Endpoint identifier.
	endpoints.liquibase.sensitive= # Mark if the endpoint exposes sensitive information.
	endpoints.logfile.enabled=true # Enable the endpoint.
	endpoints.logfile.external-file= # External Logfile to be accessed.
	endpoints.logfile.path=/logfile # Endpoint URL path.
	endpoints.logfile.sensitive=true # Enable security on the endpoint.
	endpoints.loggers.enabled=true # Enable the endpoint.
	endpoints.loggers.id= # Endpoint identifier.
	endpoints.loggers.path=/logfile # Endpoint path.
	endpoints.loggers.sensitive=true # Mark if the endpoint exposes sensitive information.
	endpoints.mappings.enabled= # Enable the endpoint.
	endpoints.mappings.id= # Endpoint identifier.
	endpoints.mappings.path= # Endpoint path.
	endpoints.mappings.sensitive= # Mark if the endpoint exposes sensitive information.
	endpoints.metrics.enabled= # Enable the endpoint.
	endpoints.metrics.filter.enabled=true # Enable the metrics servlet filter.
	endpoints.metrics.filter.gauge-submissions=merged # Http filter gauge submissions (merged, per-http-method)
	endpoints.metrics.filter.counter-submissions=merged # Http filter counter submissions (merged, per-http-method)
	endpoints.metrics.id= # Endpoint identifier.
	endpoints.metrics.path= # Endpoint path.
	endpoints.metrics.sensitive= # Mark if the endpoint exposes sensitive information.
	endpoints.shutdown.enabled= # Enable the endpoint.
	endpoints.shutdown.id= # Endpoint identifier.
	endpoints.shutdown.path= # Endpoint path.
	endpoints.shutdown.sensitive= # Mark if the endpoint exposes sensitive information.
	endpoints.trace.enabled= # Enable the endpoint.
	endpoints.trace.id= # Endpoint identifier.
	endpoints.trace.path= # Endpoint path.
	endpoints.trace.sensitive= # Mark if the endpoint exposes sensitive information.

	# ENDPOINTS CORS CONFIGURATION ({sc-spring-boot-actuator}/autoconfigure/EndpointCorsProperties.{sc-ext}[EndpointCorsProperties])
	endpoints.cors.allow-credentials= # Set whether credentials are supported. When not set, credentials are not supported.
	endpoints.cors.allowed-headers= # Comma-separated list of headers to allow in a request. '*' allows all headers.
	endpoints.cors.allowed-methods=GET # Comma-separated list of methods to allow. '*' allows all methods.
	endpoints.cors.allowed-origins= # Comma-separated list of origins to allow. '*' allows all origins. When not set, CORS support is disabled.
	endpoints.cors.exposed-headers= # Comma-separated list of headers to include in a response.
	endpoints.cors.max-age=1800 # How long, in seconds, the response from a pre-flight request can be cached by clients.

	# JMX ENDPOINT ({sc-spring-boot-actuator}/autoconfigure/EndpointMBeanExportProperties.{sc-ext}[EndpointMBeanExportProperties])
	endpoints.jmx.domain= # JMX domain name. Initialized with the value of 'spring.jmx.default-domain' if set.
	endpoints.jmx.enabled=true # Enable JMX export of all endpoints.
	endpoints.jmx.static-names= # Additional static properties to append to all ObjectNames of MBeans representing Endpoints.
	endpoints.jmx.unique-names=false # Ensure that ObjectNames are modified in case of conflict.

	# JOLOKIA ({sc-spring-boot-actuator}/autoconfigure/JolokiaProperties.{sc-ext}[JolokiaProperties])
	jolokia.config.*= # See Jolokia manual

	# MANAGEMENT HTTP SERVER ({sc-spring-boot-actuator}/autoconfigure/ManagementServerProperties.{sc-ext}[ManagementServerProperties])
	management.add-application-context-header=true # Add the "X-Application-Context" HTTP header in each response.
	management.address= # Network address that the management endpoints should bind to.
	management.context-path= # Management endpoint context-path. For instance `/actuator`
	management.cloudfoundry.enabled= # Enable extended Cloud Foundry actuator endpoints
	management.cloudfoundry.skip-ssl-validation= # Skip SSL verification for Cloud Foundry actuator endpoint security calls
	management.port= # Management endpoint HTTP port. Uses the same port as the application by default. Configure a different port to use management-specific SSL.
	management.security.enabled=true # Enable security.
	management.security.roles=ACTUATOR # Comma-separated list of roles that can access the management endpoint.
	management.security.sessions=stateless # Session creating policy to use (always, never, if_required, stateless).
	management.ssl.ciphers= # Supported SSL ciphers. Requires a custom management.port.
	management.ssl.client-auth= # Whether client authentication is wanted ("want") or needed ("need"). Requires a trust store. Requires a custom management.port.
	management.ssl.enabled= # Enable SSL support. Requires a custom management.port.
	management.ssl.enabled-protocols= # Enabled SSL protocols. Requires a custom management.port.
	management.ssl.key-alias= # Alias that identifies the key in the key store. Requires a custom management.port.
	management.ssl.key-password= # Password used to access the key in the key store. Requires a custom management.port.
	management.ssl.key-store= # Path to the key store that holds the SSL certificate (typically a jks file). Requires a custom management.port.
	management.ssl.key-store-password= # Password used to access the key store. Requires a custom management.port.
	management.ssl.key-store-provider= # Provider for the key store. Requires a custom management.port.
	management.ssl.key-store-type= # Type of the key store. Requires a custom management.port.
	management.ssl.protocol=TLS # SSL protocol to use. Requires a custom management.port.
	management.ssl.trust-store= # Trust store that holds SSL certificates. Requires a custom management.port.
	management.ssl.trust-store-password= # Password used to access the trust store. Requires a custom management.port.
	management.ssl.trust-store-provider= # Provider for the trust store. Requires a custom management.port.
	management.ssl.trust-store-type= # Type of the trust store. Requires a custom management.port.

	# HEALTH INDICATORS
	management.health.db.enabled=true # Enable database health check.
	management.health.cassandra.enabled=true # Enable cassandra health check.
	management.health.couchbase.enabled=true # Enable couchbase health check.
	management.health.defaults.enabled=true # Enable default health indicators.
	management.health.diskspace.enabled=true # Enable disk space health check.
	management.health.diskspace.path= # Path used to compute the available disk space.
	management.health.diskspace.threshold=0 # Minimum disk space that should be available, in bytes.
	management.health.elasticsearch.enabled=true # Enable elasticsearch health check.
	management.health.elasticsearch.indices= # Comma-separated index names.
	management.health.elasticsearch.response-timeout=100 # The time, in milliseconds, to wait for a response from the cluster.
	management.health.jms.enabled=true # Enable JMS health check.
	management.health.ldap.enabled=true # Enable LDAP health check.
	management.health.mail.enabled=true # Enable Mail health check.
	management.health.mongo.enabled=true # Enable MongoDB health check.
	management.health.rabbit.enabled=true # Enable RabbitMQ health check.
	management.health.redis.enabled=true # Enable Redis health check.
	management.health.solr.enabled=true # Enable Solr health check.
	management.health.status.order=DOWN, OUT_OF_SERVICE, UP, UNKNOWN # Comma-separated list of health statuses in order of severity.

	# INFO CONTRIBUTORS ({sc-spring-boot-actuator}/autoconfigure/InfoContributorProperties.{sc-ext}[InfoContributorProperties])
	management.info.build.enabled=true # Enable build info.
	management.info.defaults.enabled=true # Enable default info contributors.
	management.info.env.enabled=true # Enable environment info.
	management.info.git.enabled=true # Enable git info.
	management.info.git.mode=simple # Mode to use to expose git information.

	# TRACING ({sc-spring-boot-actuator}/trace/TraceProperties.{sc-ext}[TraceProperties])
	management.trace.include=request-headers,response-headers,cookies,errors # Items to be included in the trace.

	# METRICS EXPORT ({sc-spring-boot-actuator}/metrics/export/MetricExportProperties.{sc-ext}[MetricExportProperties])
	spring.metrics.export.aggregate.key-pattern= # Pattern that tells the aggregator what to do with the keys from the source repository.
	spring.metrics.export.aggregate.prefix= # Prefix for global repository if active.
	spring.metrics.export.delay-millis=5000 # Delay in milliseconds between export ticks. Metrics are exported to external sources on a schedule with this delay.
	spring.metrics.export.enabled=true # Flag to enable metric export (assuming a MetricWriter is available).
	spring.metrics.export.excludes= # List of patterns for metric names to exclude. Applied after the includes.
	spring.metrics.export.includes= # List of patterns for metric names to include.
	spring.metrics.export.redis.key=keys.spring.metrics # Key for redis repository export (if active).
	spring.metrics.export.redis.prefix=spring.metrics # Prefix for redis repository if active.
	spring.metrics.export.send-latest= # Flag to switch off any available optimizations based on not exporting unchanged metric values.
	spring.metrics.export.statsd.host= # Host of a statsd server to receive exported metrics.
	spring.metrics.export.statsd.port=8125 # Port of a statsd server to receive exported metrics.
	spring.metrics.export.statsd.prefix= # Prefix for statsd exported metrics.
	spring.metrics.export.triggers.*= # Specific trigger properties per MetricWriter bean name.


	# ----------------------------------------
	# DEVTOOLS PROPERTIES
	# ----------------------------------------

	# DEVTOOLS ({sc-spring-boot-devtools}/autoconfigure/DevToolsProperties.{sc-ext}[DevToolsProperties])
	spring.devtools.livereload.enabled=true # Enable a livereload.com compatible server.
	spring.devtools.livereload.port=35729 # Server port.
	spring.devtools.restart.additional-exclude= # Additional patterns that should be excluded from triggering a full restart.
	spring.devtools.restart.additional-paths= # Additional paths to watch for changes.
	spring.devtools.restart.enabled=true # Enable automatic restart.
	spring.devtools.restart.exclude=META-INF/maven/**,META-INF/resources/**,resources/**,static/**,public/**,templates/**,**/*Test.class,**/*Tests.class,git.properties # Patterns that should be excluded from triggering a full restart.
	spring.devtools.restart.poll-interval=1000 # Amount of time (in milliseconds) to wait between polling for classpath changes.
	spring.devtools.restart.quiet-period=400 # Amount of quiet time (in milliseconds) required without any classpath changes before a restart is triggered.
	spring.devtools.restart.trigger-file= # Name of a specific file that when changed will trigger the restart check. If not specified any classpath file change will trigger the restart.

	# REMOTE DEVTOOLS ({sc-spring-boot-devtools}/autoconfigure/RemoteDevToolsProperties.{sc-ext}[RemoteDevToolsProperties])
	spring.devtools.remote.context-path=/.~~spring-boot!~ # Context path used to handle the remote connection.
	spring.devtools.remote.debug.enabled=true # Enable remote debug support.
	spring.devtools.remote.debug.local-port=8000 # Local remote debug server port.
	spring.devtools.remote.proxy.host= # The host of the proxy to use to connect to the remote application.
	spring.devtools.remote.proxy.port= # The port of the proxy to use to connect to the remote application.
	spring.devtools.remote.restart.enabled=true # Enable remote restart.
	spring.devtools.remote.secret= # A shared secret required to establish a connection (required to enable remote support).
	spring.devtools.remote.secret-header-name=X-AUTH-TOKEN # HTTP header used to transfer the shared secret.


	# ----------------------------------------
	# TESTING PROPERTIES
	# ----------------------------------------

	spring.test.database.replace=any # Type of existing DataSource to replace.
	spring.test.mockmvc.print=default # MVC Print option.

----<|MERGE_RESOLUTION|>--- conflicted
+++ resolved
@@ -71,11 +71,6 @@
 	spring.cache.caffeine.spec= # The spec to use to create caches. Check CaffeineSpec for more details on the spec format.
 	spring.cache.couchbase.expiration=0 # Entry expiration in milliseconds. By default the entries never expire.
 	spring.cache.ehcache.config= # The location of the configuration file to use to initialize EhCache.
-<<<<<<< HEAD
-	spring.cache.hazelcast.config= # The location of the configuration file to use to initialize Hazelcast.
-=======
-	spring.cache.guava.spec= # The spec to use to create caches. Check CacheBuilderSpec for more details on the spec format.
->>>>>>> bb8800a6
 	spring.cache.infinispan.config= # The location of the configuration file to use to initialize Infinispan.
 	spring.cache.jcache.config= # The location of the configuration file to use to initialize the cache manager.
 	spring.cache.jcache.provider= # Fully qualified name of the CachingProvider implementation to use to retrieve the JSR-107 compliant cache manager. Only needed if more than one JSR-107 implementation is available on the classpath.
@@ -123,9 +118,6 @@
 	spring.messages.encoding=UTF-8 # Message bundles encoding.
 	spring.messages.fallback-to-system-locale=true # Set whether to fall back to the system Locale if no files for a specific Locale have been found.
 
-	# REACTOR
-	spring.reactor.stacktrace-mode.enabled=true # Set whether Reactor should collect stacktrace information at runtime.
-
 	# OUTPUT
 	spring.output.ansi.enabled=detect # Configure the ANSI output.
 
@@ -156,6 +148,8 @@
 	server.compression.mime-types= # Comma-separated list of MIME types that should be compressed. For instance `text/html,text/css,application/json`
 	server.compression.min-response-size= # Minimum response size that is required for compression to be performed. For instance 2048
 	server.connection-timeout= # Time in milliseconds that connectors will wait for another HTTP request before closing the connection. When not set, the connector's container-specific default will be used. Use a value of -1 to indicate no (i.e. infinite) timeout.
+	server.context-parameters.*= # Servlet context init parameters. For instance `server.context-parameters.a=alpha`
+	server.context-path= # Context path of the application.
 	server.display-name=application # Display name of the application.
 	server.max-http-header-size=0 # Maximum size in bytes of the HTTP message header.
 	server.error.include-stacktrace=never # When to include a "stacktrace" attribute.
@@ -164,14 +158,12 @@
 	server.jetty.acceptors= # Number of acceptor threads to use.
 	server.jetty.max-http-post-size=0 # Maximum size in bytes of the HTTP post or put content.
 	server.jetty.selectors= # Number of selector threads to use.
+	server.jsp-servlet.class-name=org.apache.jasper.servlet.JspServlet # The class name of the JSP servlet.
+	server.jsp-servlet.init-parameters.*= # Init parameters used to configure the JSP servlet
+	server.jsp-servlet.registered=true # Whether or not the JSP servlet is registered
 	server.port=8080 # Server HTTP port.
 	server.server-header= # Value to use for the Server response header (no header is sent if empty)
-	server.servlet.context-parameters.*= # Servlet context init parameters. For instance `server.servlet.context-parameters.a=alpha`
-	server.servlet.context-path= # Context path of the application.
-	server.servlet.jsp.class-name=org.apache.jasper.servlet.JspServlet # The class name of the JSP servlet.
-	server.servlet.jsp.init-parameters.*= # Init parameters used to configure the JSP servlet
-	server.servlet.jsp.registered=true # Whether or not the JSP servlet is registered
-	server.servlet.path=/ # Path of the main dispatcher servlet.
+	server.servlet-path=/ # Path of the main dispatcher servlet.
 	server.use-forward-headers= # If X-Forwarded-* headers should be applied to the HttpRequest.
 	server.session.cookie.comment= # Comment for the session cookie.
 	server.session.cookie.domain= # Domain for the session cookie.
@@ -433,7 +425,7 @@
 	spring.thymeleaf.enabled=true # Enable MVC Thymeleaf view resolution.
 	spring.thymeleaf.encoding=UTF-8 # Template encoding.
 	spring.thymeleaf.excluded-view-names= # Comma-separated list of view names that should be excluded from resolution.
-	spring.thymeleaf.mode=HTML # Template mode to be applied to templates. See also org.thymeleaf.templatemode.TemplateMode.
+	spring.thymeleaf.mode=HTML5 # Template mode to be applied to templates. See also StandardTemplateModeHandlers.
 	spring.thymeleaf.prefix=classpath:/templates/ # Prefix that gets prepended to view names when building a URL.
 	spring.thymeleaf.suffix=.html # Suffix that gets appended to view names when building a URL.
 	spring.thymeleaf.template-resolver-order= # Order of the template resolver in the chain.
@@ -595,7 +587,6 @@
 	spring.data.mongodb.host=localhost # Mongo server host. Cannot be set with uri.
 	spring.data.mongodb.password= # Login password of the mongo server. Cannot be set with uri.
 	spring.data.mongodb.port=27017 # Mongo server port. Cannot be set with uri.
-	spring.data.mongodb.reactive-repositories.enabled=true # Enable Mongo reactive repositories.
 	spring.data.mongodb.repositories.enabled=true # Enable Mongo repositories.
 	spring.data.mongodb.uri=mongodb://localhost/test # Mongo database URI. Cannot be set with host, port and credentials.
 	spring.data.mongodb.username= # Login user of the mongo server. Cannot be set with uri.
@@ -679,8 +670,9 @@
 	spring.jpa.database-platform= # Name of the target database to operate on, auto-detected by default. Can be alternatively set using the "Database" enum.
 	spring.jpa.generate-ddl=false # Initialize the schema on startup.
 	spring.jpa.hibernate.ddl-auto= # DDL mode. This is actually a shortcut for the "hibernate.hbm2ddl.auto" property. Default to "create-drop" when using an embedded database, "none" otherwise.
-	spring.jpa.hibernate.naming.implicit-strategy= # Implicit naming strategy fully qualified name.
-	spring.jpa.hibernate.naming.physical-strategy= # Physical naming strategy fully qualified name.
+	spring.jpa.hibernate.naming.implicit-strategy= # Hibernate 5 implicit naming strategy fully qualified name.
+	spring.jpa.hibernate.naming.physical-strategy= # Hibernate 5 physical naming strategy fully qualified name.
+	spring.jpa.hibernate.naming.strategy= # Hibernate 4 naming strategy fully qualified name. Not supported with Hibernate 5.
 	spring.jpa.hibernate.use-new-id-generator-mappings= # Use Hibernate's newer IdentifierGenerator for AUTO, TABLE and SEQUENCE.
 	spring.jpa.open-in-view=true # Register OpenEntityManagerInViewInterceptor. Binds a JPA EntityManager to the thread for the entire processing of the request.
 	spring.jpa.properties.*= # Additional native properties to set on the JPA provider.
@@ -1137,6 +1129,26 @@
 	management.info.git.enabled=true # Enable git info.
 	management.info.git.mode=simple # Mode to use to expose git information.
 
+	# REMOTE SHELL ({sc-spring-boot-actuator}/autoconfigure/ShellProperties.{sc-ext}[ShellProperties])
+	management.shell.auth.type=simple # Authentication type. Auto-detected according to the environment.
+	management.shell.auth.jaas.domain=my-domain # JAAS domain.
+	management.shell.auth.key.path= # Path to the authentication key. This should point to a valid ".pem" file.
+	management.shell.auth.simple.user.name=user # Login user.
+	management.shell.auth.simple.user.password= # Login password.
+	management.shell.auth.spring.roles=ACTUATOR # Comma-separated list of required roles to login to the CRaSH console.
+	management.shell.command-path-patterns=classpath*:/commands/**,classpath*:/crash/commands/** # Patterns to use to look for commands.
+	management.shell.command-refresh-interval=-1 # Scan for changes and update the command if necessary (in seconds).
+	management.shell.config-path-patterns=classpath*:/crash/* # Patterns to use to look for configurations.
+	management.shell.disabled-commands=jpa*,jdbc*,jndi* # Comma-separated list of commands to disable.
+	management.shell.disabled-plugins= # Comma-separated list of plugins to disable. Certain plugins are disabled by default based on the environment.
+	management.shell.ssh.auth-timeout = # Number of milliseconds after user will be prompted to login again.
+	management.shell.ssh.enabled=true # Enable CRaSH SSH support.
+	management.shell.ssh.idle-timeout = # Number of milliseconds after which unused connections are closed.
+	management.shell.ssh.key-path= # Path to the SSH server key.
+	management.shell.ssh.port=2000 # SSH port.
+	management.shell.telnet.enabled=false # Enable CRaSH telnet support. Enabled by default if the TelnetPlugin is  available.
+	management.shell.telnet.port=5000 # Telnet port.
+
 	# TRACING ({sc-spring-boot-actuator}/trace/TraceProperties.{sc-ext}[TraceProperties])
 	management.trace.include=request-headers,response-headers,cookies,errors # Items to be included in the trace.
 
