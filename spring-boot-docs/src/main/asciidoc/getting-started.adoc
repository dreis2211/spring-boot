--- conflicted
+++ resolved
@@ -163,14 +163,8 @@
 Spring Boot dependencies can be declared using the `org.springframework.boot` `group`.
 Typically your project will declare dependencies to one or more
 <<using-spring-boot.adoc#using-boot-starter-poms, ``Starter POMs''>>. Spring Boot
-<<<<<<< HEAD
 provides a useful <<build-tool-plugins.adoc#build-tool-plugins-gradle-plugin, Gradle plugin>>
 that can be used to simplify dependency declarations and to create executable jars.
-=======
-provides a useful <<build-tool-plugins.adoc#build-tool-plugins-gradle-plugin, Gradle
-plugin>> that can be used to simplify dependency declarations and to create executable
-jars.
->>>>>>> fe3d2c39
 
 .Gradle Wrapper
 ****
