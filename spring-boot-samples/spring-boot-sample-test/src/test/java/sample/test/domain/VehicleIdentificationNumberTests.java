--- conflicted
+++ resolved
@@ -34,38 +34,20 @@
 	private static final String SAMPLE_VIN = "41549485710496749";
 
 	@Test
-<<<<<<< HEAD
 	void createWhenVinIsNullShouldThrowException() {
-		assertThatIllegalArgumentException()
-				.isThrownBy(() -> new VehicleIdentificationNumber(null))
-=======
-	public void createWhenVinIsNullShouldThrowException() {
 		assertThatIllegalArgumentException().isThrownBy(() -> new VehicleIdentificationNumber(null))
->>>>>>> 24925c3d
 				.withMessage("VIN must not be null");
 	}
 
 	@Test
-<<<<<<< HEAD
 	void createWhenVinIsMoreThan17CharsShouldThrowException() {
-		assertThatIllegalArgumentException()
-				.isThrownBy(() -> new VehicleIdentificationNumber("012345678901234567"))
-=======
-	public void createWhenVinIsMoreThan17CharsShouldThrowException() {
 		assertThatIllegalArgumentException().isThrownBy(() -> new VehicleIdentificationNumber("012345678901234567"))
->>>>>>> 24925c3d
 				.withMessage("VIN must be exactly 17 characters");
 	}
 
 	@Test
-<<<<<<< HEAD
 	void createWhenVinIsLessThan17CharsShouldThrowException() {
-		assertThatIllegalArgumentException()
-				.isThrownBy(() -> new VehicleIdentificationNumber("0123456789012345"))
-=======
-	public void createWhenVinIsLessThan17CharsShouldThrowException() {
 		assertThatIllegalArgumentException().isThrownBy(() -> new VehicleIdentificationNumber("0123456789012345"))
->>>>>>> 24925c3d
 				.withMessage("VIN must be exactly 17 characters");
 	}
 
