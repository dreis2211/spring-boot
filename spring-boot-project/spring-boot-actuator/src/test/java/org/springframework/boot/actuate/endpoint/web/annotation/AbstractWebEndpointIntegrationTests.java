--- conflicted
+++ resolved
@@ -166,22 +166,9 @@
 	}
 
 	@Test
-<<<<<<< HEAD
 	protected void operationWithTrailingSlashShouldNotMatch() {
 		load(TestEndpointConfiguration.class,
 				(client) -> client.get().uri("/test/").exchange().expectStatus().isNotFound());
-=======
-	void operationWithTrailingSlashShouldMatch() {
-		load(TestEndpointConfiguration.class,
-				(client) -> client.get()
-					.uri("/test/")
-					.exchange()
-					.expectStatus()
-					.isOk()
-					.expectBody()
-					.jsonPath("All")
-					.isEqualTo(true));
->>>>>>> df5898a1
 	}
 
 	@Test
