--- conflicted
+++ resolved
@@ -78,27 +78,9 @@
 	void servletWebMappings() {
 		Supplier<ConfigurableWebApplicationContext> contextSupplier = prepareContextSupplier();
 		new WebApplicationContextRunner(contextSupplier)
-<<<<<<< HEAD
-				.withUserConfiguration(EndpointConfiguration.class, ServletWebConfiguration.class).run((context) -> {
-					ContextMappingsDescriptor contextMappings = contextMappings(context);
-					assertThat(contextMappings.getParentId()).isNull();
-					assertThat(contextMappings.getMappings()).containsOnlyKeys("dispatcherServlets", "servletFilters",
-							"servlets");
-					Map<String, List<DispatcherServletMappingDescription>> dispatcherServlets = mappings(
-							contextMappings, "dispatcherServlets");
-					assertThat(dispatcherServlets).containsOnlyKeys("dispatcherServlet");
-					List<DispatcherServletMappingDescription> handlerMappings = dispatcherServlets
-							.get("dispatcherServlet");
-					assertThat(handlerMappings).hasSize(1);
-					List<ServletRegistrationMappingDescription> servlets = mappings(contextMappings, "servlets");
-					assertThat(servlets).hasSize(1);
-					List<FilterRegistrationMappingDescription> filters = mappings(contextMappings, "servletFilters");
-					assertThat(filters).hasSize(1);
-				});
-=======
 			.withUserConfiguration(EndpointConfiguration.class, ServletWebConfiguration.class)
 			.run((context) -> {
-				ContextMappings contextMappings = contextMappings(context);
+				ContextMappingsDescriptor contextMappings = contextMappings(context);
 				assertThat(contextMappings.getParentId()).isNull();
 				assertThat(contextMappings.getMappings()).containsOnlyKeys("dispatcherServlets", "servletFilters",
 						"servlets");
@@ -112,36 +94,16 @@
 				List<FilterRegistrationMappingDescription> filters = mappings(contextMappings, "servletFilters");
 				assertThat(filters).hasSize(1);
 			});
->>>>>>> df5898a1
 	}
 
 	@Test
 	void servletWebMappingsWithPathPatternParser() {
 		Supplier<ConfigurableWebApplicationContext> contextSupplier = prepareContextSupplier();
-<<<<<<< HEAD
-		new WebApplicationContextRunner(contextSupplier).withUserConfiguration(EndpointConfiguration.class,
-				ServletWebConfiguration.class, PathPatternParserConfiguration.class).run((context) -> {
-					ContextMappingsDescriptor contextMappings = contextMappings(context);
-					assertThat(contextMappings.getParentId()).isNull();
-					assertThat(contextMappings.getMappings()).containsOnlyKeys("dispatcherServlets", "servletFilters",
-							"servlets");
-					Map<String, List<DispatcherServletMappingDescription>> dispatcherServlets = mappings(
-							contextMappings, "dispatcherServlets");
-					assertThat(dispatcherServlets).containsOnlyKeys("dispatcherServlet");
-					List<DispatcherServletMappingDescription> handlerMappings = dispatcherServlets
-							.get("dispatcherServlet");
-					assertThat(handlerMappings).hasSize(1);
-					List<ServletRegistrationMappingDescription> servlets = mappings(contextMappings, "servlets");
-					assertThat(servlets).hasSize(1);
-					List<FilterRegistrationMappingDescription> filters = mappings(contextMappings, "servletFilters");
-					assertThat(filters).hasSize(1);
-				});
-=======
 		new WebApplicationContextRunner(contextSupplier)
 			.withUserConfiguration(EndpointConfiguration.class, ServletWebConfiguration.class,
 					PathPatternParserConfiguration.class)
 			.run((context) -> {
-				ContextMappings contextMappings = contextMappings(context);
+				ContextMappingsDescriptor contextMappings = contextMappings(context);
 				assertThat(contextMappings.getParentId()).isNull();
 				assertThat(contextMappings.getMappings()).containsOnlyKeys("dispatcherServlets", "servletFilters",
 						"servlets");
@@ -155,30 +117,16 @@
 				List<FilterRegistrationMappingDescription> filters = mappings(contextMappings, "servletFilters");
 				assertThat(filters).hasSize(1);
 			});
->>>>>>> df5898a1
 	}
 
 	@Test
 	void servletWebMappingsWithAdditionalDispatcherServlets() {
 		Supplier<ConfigurableWebApplicationContext> contextSupplier = prepareContextSupplier();
-<<<<<<< HEAD
-		new WebApplicationContextRunner(contextSupplier).withUserConfiguration(EndpointConfiguration.class,
-				ServletWebConfiguration.class, CustomDispatcherServletConfiguration.class).run((context) -> {
-					ContextMappingsDescriptor contextMappings = contextMappings(context);
-					Map<String, List<DispatcherServletMappingDescription>> dispatcherServlets = mappings(
-							contextMappings, "dispatcherServlets");
-					assertThat(dispatcherServlets).containsOnlyKeys("dispatcherServlet",
-							"customDispatcherServletRegistration", "anotherDispatcherServletRegistration");
-					assertThat(dispatcherServlets.get("dispatcherServlet")).hasSize(1);
-					assertThat(dispatcherServlets.get("customDispatcherServletRegistration")).hasSize(1);
-					assertThat(dispatcherServlets.get("anotherDispatcherServletRegistration")).hasSize(1);
-				});
-=======
 		new WebApplicationContextRunner(contextSupplier)
 			.withUserConfiguration(EndpointConfiguration.class, ServletWebConfiguration.class,
 					CustomDispatcherServletConfiguration.class)
 			.run((context) -> {
-				ContextMappings contextMappings = contextMappings(context);
+				ContextMappingsDescriptor contextMappings = contextMappings(context);
 				Map<String, List<DispatcherServletMappingDescription>> dispatcherServlets = mappings(contextMappings,
 						"dispatcherServlets");
 				assertThat(dispatcherServlets).containsOnlyKeys("dispatcherServlet",
@@ -187,7 +135,6 @@
 				assertThat(dispatcherServlets.get("customDispatcherServletRegistration")).hasSize(1);
 				assertThat(dispatcherServlets.get("anotherDispatcherServletRegistration")).hasSize(1);
 			});
->>>>>>> df5898a1
 	}
 
 	@SuppressWarnings("unchecked")
@@ -211,21 +158,9 @@
 	@Test
 	void reactiveWebMappings() {
 		new ReactiveWebApplicationContextRunner()
-<<<<<<< HEAD
-				.withUserConfiguration(EndpointConfiguration.class, ReactiveWebConfiguration.class).run((context) -> {
-					ContextMappingsDescriptor contextMappings = contextMappings(context);
-					assertThat(contextMappings.getParentId()).isNull();
-					assertThat(contextMappings.getMappings()).containsOnlyKeys("dispatcherHandlers");
-					Map<String, List<DispatcherHandlerMappingDescription>> dispatcherHandlers = mappings(
-							contextMappings, "dispatcherHandlers");
-					assertThat(dispatcherHandlers).containsOnlyKeys("webHandler");
-					List<DispatcherHandlerMappingDescription> handlerMappings = dispatcherHandlers.get("webHandler");
-					assertThat(handlerMappings).hasSize(4);
-				});
-=======
 			.withUserConfiguration(EndpointConfiguration.class, ReactiveWebConfiguration.class)
 			.run((context) -> {
-				ContextMappings contextMappings = contextMappings(context);
+				ContextMappingsDescriptor contextMappings = contextMappings(context);
 				assertThat(contextMappings.getParentId()).isNull();
 				assertThat(contextMappings.getMappings()).containsOnlyKeys("dispatcherHandlers");
 				Map<String, List<DispatcherHandlerMappingDescription>> dispatcherHandlers = mappings(contextMappings,
@@ -234,7 +169,6 @@
 				List<DispatcherHandlerMappingDescription> handlerMappings = dispatcherHandlers.get("webHandler");
 				assertThat(handlerMappings).hasSize(4);
 			});
->>>>>>> df5898a1
 	}
 
 	private ContextMappingsDescriptor contextMappings(ApplicationContext context) {
