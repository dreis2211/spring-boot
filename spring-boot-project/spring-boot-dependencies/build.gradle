--- conflicted
+++ resolved
@@ -1621,11 +1621,7 @@
 			]
 		}
 	}
-<<<<<<< HEAD
-	library("Spring Data Bom", "2021.0.0-M2") {
-=======
-	library("Spring Data Bom", "2020.0.4-SNAPSHOT") {
->>>>>>> 99f7bc1a
+	library("Spring Data Bom", "2021.0.0-SNAPSHOT") {
 		group("org.springframework.data") {
 			imports = [
 				"spring-data-bom"
