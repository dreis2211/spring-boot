/*
 * Copyright 2012-2019 the original author or authors.
 *
 * Licensed under the Apache License, Version 2.0 (the "License");
 * you may not use this file except in compliance with the License.
 * You may obtain a copy of the License at
 *
 *      https://www.apache.org/licenses/LICENSE-2.0
 *
 * Unless required by applicable law or agreed to in writing, software
 * distributed under the License is distributed on an "AS IS" BASIS,
 * WITHOUT WARRANTIES OR CONDITIONS OF ANY KIND, either express or implied.
 * See the License for the specific language governing permissions and
 * limitations under the License.
 */

package org.springframework.boot.devtools.classpath;

import java.io.File;
import java.net.URL;
import java.time.Duration;
import java.util.ArrayList;
import java.util.HashMap;
import java.util.List;
import java.util.Map;

import org.junit.Rule;
import org.junit.Test;
import org.junit.rules.TemporaryFolder;

import org.springframework.boot.devtools.filewatch.FileSystemWatcher;
import org.springframework.boot.devtools.filewatch.FileSystemWatcherFactory;
import org.springframework.context.ApplicationListener;
import org.springframework.context.annotation.AnnotationConfigApplicationContext;
import org.springframework.context.annotation.Bean;
import org.springframework.context.annotation.Configuration;
import org.springframework.core.env.Environment;
import org.springframework.core.env.MapPropertySource;
import org.springframework.util.FileCopyUtils;

import static org.assertj.core.api.Assertions.assertThat;
import static org.assertj.core.api.Assertions.assertThatIllegalArgumentException;
import static org.mockito.Mockito.mock;

/**
 * Tests for {@link ClassPathFileSystemWatcher}.
 *
 * @author Phillip Webb
 */
public class ClassPathFileSystemWatcherTests {

	@Rule
	public TemporaryFolder temp = new TemporaryFolder();

	@Test
	public void urlsMustNotBeNull() {
<<<<<<< HEAD
		assertThatIllegalArgumentException()
				.isThrownBy(() -> new ClassPathFileSystemWatcher(
						mock(FileSystemWatcherFactory.class),
						mock(ClassPathRestartStrategy.class), (URL[]) null))
				.withMessageContaining("Urls must not be null");
=======
		this.thrown.expect(IllegalArgumentException.class);
		this.thrown.expectMessage("Urls must not be null");
		URL[] urls = null;
		new ClassPathFileSystemWatcher(mock(FileSystemWatcherFactory.class), mock(ClassPathRestartStrategy.class),
				urls);
>>>>>>> c6c139d9
	}

	@Test
	public void configuredWithRestartStrategy() throws Exception {
		AnnotationConfigApplicationContext context = new AnnotationConfigApplicationContext();
		Map<String, Object> properties = new HashMap<>();
		File folder = this.temp.newFolder();
		List<URL> urls = new ArrayList<>();
		urls.add(new URL("https://spring.io"));
		urls.add(folder.toURI().toURL());
		properties.put("urls", urls);
		MapPropertySource propertySource = new MapPropertySource("test", properties);
		context.getEnvironment().getPropertySources().addLast(propertySource);
		context.register(Config.class);
		context.refresh();
		Thread.sleep(200);
		File classFile = new File(folder, "Example.class");
		FileCopyUtils.copy("file".getBytes(), classFile);
		Thread.sleep(1000);
		List<ClassPathChangedEvent> events = context.getBean(Listener.class).getEvents();
		for (int i = 0; i < 20; i++) {
			if (!events.isEmpty()) {
				break;
			}
			Thread.sleep(500);
		}
		assertThat(events.size()).isEqualTo(1);
		assertThat(events.get(0).getChangeSet().iterator().next().getFiles().iterator().next().getFile())
				.isEqualTo(classFile);
		context.close();
	}

	@Configuration
	public static class Config {

		public final Environment environment;

		public Config(Environment environment) {
			this.environment = environment;
		}

		@Bean
		public ClassPathFileSystemWatcher watcher() {
			FileSystemWatcher watcher = new FileSystemWatcher(false, Duration.ofMillis(100), Duration.ofMillis(10));
			URL[] urls = this.environment.getProperty("urls", URL[].class);
			return new ClassPathFileSystemWatcher(new MockFileSystemWatcherFactory(watcher), restartStrategy(), urls);
		}

		@Bean
		public ClassPathRestartStrategy restartStrategy() {
			return (file) -> false;
		}

		@Bean
		public Listener listener() {
			return new Listener();
		}

	}

	public static class Listener implements ApplicationListener<ClassPathChangedEvent> {

		private List<ClassPathChangedEvent> events = new ArrayList<>();

		@Override
		public void onApplicationEvent(ClassPathChangedEvent event) {
			this.events.add(event);
		}

		public List<ClassPathChangedEvent> getEvents() {
			return this.events;
		}

	}

	private static class MockFileSystemWatcherFactory implements FileSystemWatcherFactory {

		private final FileSystemWatcher watcher;

		MockFileSystemWatcherFactory(FileSystemWatcher watcher) {
			this.watcher = watcher;
		}

		@Override
		public FileSystemWatcher getFileSystemWatcher() {
			return this.watcher;
		}

	}

}<|MERGE_RESOLUTION|>--- conflicted
+++ resolved
@@ -54,19 +54,10 @@
 
 	@Test
 	public void urlsMustNotBeNull() {
-<<<<<<< HEAD
 		assertThatIllegalArgumentException()
-				.isThrownBy(() -> new ClassPathFileSystemWatcher(
-						mock(FileSystemWatcherFactory.class),
+				.isThrownBy(() -> new ClassPathFileSystemWatcher(mock(FileSystemWatcherFactory.class),
 						mock(ClassPathRestartStrategy.class), (URL[]) null))
 				.withMessageContaining("Urls must not be null");
-=======
-		this.thrown.expect(IllegalArgumentException.class);
-		this.thrown.expectMessage("Urls must not be null");
-		URL[] urls = null;
-		new ClassPathFileSystemWatcher(mock(FileSystemWatcherFactory.class), mock(ClassPathRestartStrategy.class),
-				urls);
->>>>>>> c6c139d9
 	}
 
 	@Test
