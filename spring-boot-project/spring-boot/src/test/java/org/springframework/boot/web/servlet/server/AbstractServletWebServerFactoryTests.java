/*
 * Copyright 2012-2020 the original author or authors.
 *
 * Licensed under the Apache License, Version 2.0 (the "License");
 * you may not use this file except in compliance with the License.
 * You may obtain a copy of the License at
 *
 *      https://www.apache.org/licenses/LICENSE-2.0
 *
 * Unless required by applicable law or agreed to in writing, software
 * distributed under the License is distributed on an "AS IS" BASIS,
 * WITHOUT WARRANTIES OR CONDITIONS OF ANY KIND, either express or implied.
 * See the License for the specific language governing permissions and
 * limitations under the License.
 */

package org.springframework.boot.web.servlet.server;

import java.io.File;
import java.io.FileInputStream;
import java.io.FileWriter;
import java.io.IOException;
import java.io.InputStream;
import java.io.PrintWriter;
import java.net.InetAddress;
import java.net.InetSocketAddress;
import java.net.MalformedURLException;
import java.net.ServerSocket;
import java.net.URI;
import java.net.URISyntaxException;
import java.net.URL;
import java.nio.charset.Charset;
import java.nio.charset.StandardCharsets;
import java.security.KeyStore;
import java.security.KeyStoreException;
import java.security.NoSuchAlgorithmException;
import java.security.cert.CertificateException;
import java.security.cert.X509Certificate;
import java.time.Duration;
import java.util.Arrays;
import java.util.Collection;
import java.util.Collections;
import java.util.Date;
import java.util.EnumSet;
import java.util.HashMap;
import java.util.Locale;
import java.util.Map;
<<<<<<< HEAD
import java.util.concurrent.ArrayBlockingQueue;
import java.util.concurrent.BlockingQueue;
import java.util.concurrent.BrokenBarrierException;
import java.util.concurrent.Callable;
import java.util.concurrent.CyclicBarrier;
import java.util.concurrent.Future;
import java.util.concurrent.FutureTask;
import java.util.concurrent.RunnableFuture;
import java.util.concurrent.TimeUnit;
=======
import java.util.concurrent.BrokenBarrierException;
import java.util.concurrent.Callable;
import java.util.concurrent.CountDownLatch;
import java.util.concurrent.CyclicBarrier;
>>>>>>> 9ba78db8
import java.util.concurrent.atomic.AtomicBoolean;
import java.util.concurrent.atomic.AtomicReference;
import java.util.function.Supplier;
import java.util.zip.GZIPInputStream;

import javax.net.ssl.SSLContext;
import javax.net.ssl.SSLException;
import javax.servlet.AsyncContext;
import javax.servlet.Filter;
import javax.servlet.FilterChain;
import javax.servlet.FilterConfig;
import javax.servlet.GenericServlet;
import javax.servlet.ServletContext;
import javax.servlet.ServletContextEvent;
import javax.servlet.ServletContextListener;
import javax.servlet.ServletException;
import javax.servlet.ServletRegistration.Dynamic;
import javax.servlet.ServletRequest;
import javax.servlet.ServletResponse;
import javax.servlet.SessionCookieConfig;
import javax.servlet.http.HttpServlet;
import javax.servlet.http.HttpServletRequest;
import javax.servlet.http.HttpServletResponse;
import javax.servlet.http.HttpSession;

import org.apache.catalina.webresources.TomcatURLStreamHandlerFactory;
import org.apache.http.HttpResponse;
import org.apache.http.client.HttpClient;
import org.apache.http.client.entity.InputStreamFactory;
import org.apache.http.client.methods.HttpGet;
import org.apache.http.client.protocol.HttpClientContext;
import org.apache.http.conn.ssl.SSLConnectionSocketFactory;
import org.apache.http.conn.ssl.TrustSelfSignedStrategy;
import org.apache.http.impl.client.DefaultHttpRequestRetryHandler;
import org.apache.http.impl.client.HttpClientBuilder;
import org.apache.http.impl.client.HttpClients;
import org.apache.http.impl.client.StandardHttpRequestRetryHandler;
import org.apache.http.protocol.HttpContext;
import org.apache.http.ssl.SSLContextBuilder;
import org.apache.http.ssl.TrustStrategy;
import org.apache.jasper.EmbeddedServletOptions;
import org.apache.jasper.servlet.JspServlet;
import org.assertj.core.api.ThrowableAssert.ThrowingCallable;
import org.junit.jupiter.api.AfterEach;
import org.junit.jupiter.api.Assumptions;
import org.junit.jupiter.api.Test;
import org.junit.jupiter.api.extension.ExtendWith;
import org.junit.jupiter.api.io.TempDir;
import org.mockito.InOrder;

import org.springframework.boot.system.ApplicationHome;
import org.springframework.boot.system.ApplicationTemp;
import org.springframework.boot.testsupport.system.CapturedOutput;
import org.springframework.boot.testsupport.system.OutputCaptureExtension;
import org.springframework.boot.testsupport.web.servlet.ExampleFilter;
import org.springframework.boot.testsupport.web.servlet.ExampleServlet;
import org.springframework.boot.web.server.Compression;
import org.springframework.boot.web.server.ErrorPage;
import org.springframework.boot.web.server.MimeMappings;
import org.springframework.boot.web.server.PortInUseException;
import org.springframework.boot.web.server.Shutdown;
import org.springframework.boot.web.server.Ssl;
import org.springframework.boot.web.server.Ssl.ClientAuth;
import org.springframework.boot.web.server.SslStoreProvider;
import org.springframework.boot.web.server.WebServer;
import org.springframework.boot.web.server.WebServerException;
import org.springframework.boot.web.servlet.FilterRegistrationBean;
import org.springframework.boot.web.servlet.ServletContextInitializer;
import org.springframework.boot.web.servlet.ServletRegistrationBean;
import org.springframework.boot.web.servlet.server.Session.SessionTrackingMode;
import org.springframework.core.io.ClassPathResource;
import org.springframework.core.io.Resource;
import org.springframework.http.HttpMethod;
import org.springframework.http.HttpStatus;
import org.springframework.http.client.ClientHttpRequest;
import org.springframework.http.client.ClientHttpResponse;
import org.springframework.http.client.HttpComponentsClientHttpRequestFactory;
import org.springframework.test.util.ReflectionTestUtils;
import org.springframework.util.ClassUtils;
import org.springframework.util.FileCopyUtils;
import org.springframework.util.SocketUtils;
import org.springframework.util.StreamUtils;

import static org.assertj.core.api.Assertions.assertThat;
import static org.assertj.core.api.Assertions.assertThatExceptionOfType;
import static org.assertj.core.api.Assertions.assertThatIOException;
import static org.assertj.core.api.Assertions.assertThatIllegalArgumentException;
import static org.assertj.core.api.Assertions.assertThatIllegalStateException;
import static org.assertj.core.api.Assertions.assertThatThrownBy;
import static org.junit.jupiter.api.Assertions.fail;
import static org.mockito.ArgumentMatchers.any;
import static org.mockito.BDDMockito.given;
import static org.mockito.Mockito.atLeastOnce;
import static org.mockito.Mockito.inOrder;
import static org.mockito.Mockito.mock;
import static org.mockito.Mockito.verify;

/**
 * Base for testing classes that extends {@link AbstractServletWebServerFactory}.
 *
 * @author Phillip Webb
 * @author Greg Turnquist
 * @author Andy Wilkinson
 * @author Raja Kolli
 */
@ExtendWith(OutputCaptureExtension.class)
public abstract class AbstractServletWebServerFactoryTests {

	@TempDir
	protected File tempDir;

	protected WebServer webServer;

	private final HttpClientContext httpClientContext = HttpClientContext.create();

	private final Supplier<HttpClientBuilder> httpClientBuilder = () -> HttpClients.custom()
			.setRetryHandler(new StandardHttpRequestRetryHandler(10, false) {

				@Override
				public boolean retryRequest(IOException exception, int executionCount, HttpContext context) {
					boolean retry = super.retryRequest(exception, executionCount, context);
					if (retry) {
						try {
							Thread.sleep(200);
						}
						catch (InterruptedException ex) {
							Thread.currentThread().interrupt();
						}
					}
					return retry;
				}

			});

	@AfterEach
	void tearDown() {
		if (this.webServer != null) {
			try {
				this.webServer.stop();
			}
			catch (Exception ex) {
				// Ignore
			}
		}
		if (ClassUtils.isPresent("org.apache.catalina.webresources.TomcatURLStreamHandlerFactory",
				getClass().getClassLoader())) {
			ReflectionTestUtils.setField(TomcatURLStreamHandlerFactory.class, "instance", null);
		}
		ReflectionTestUtils.setField(URL.class, "factory", null);
	}

	@AfterEach
	void clearUrlStreamHandlerFactory() {
		if (ClassUtils.isPresent("org.apache.catalina.webresources.TomcatURLStreamHandlerFactory",
				getClass().getClassLoader())) {
			ReflectionTestUtils.setField(TomcatURLStreamHandlerFactory.class, "instance", null);
			ReflectionTestUtils.setField(URL.class, "factory", null);
		}
	}

	@Test
	void startServlet() throws Exception {
		AbstractServletWebServerFactory factory = getFactory();
		this.webServer = factory.getWebServer(exampleServletRegistration());
		this.webServer.start();
		assertThat(getResponse(getLocalUrl("/hello"))).isEqualTo("Hello World");
	}

	@Test
	void startCalledTwice(CapturedOutput output) throws Exception {
		AbstractServletWebServerFactory factory = getFactory();
		this.webServer = factory.getWebServer(exampleServletRegistration());
		this.webServer.start();
		int port = this.webServer.getPort();
		this.webServer.start();
		assertThat(this.webServer.getPort()).isEqualTo(port);
		assertThat(getResponse(getLocalUrl("/hello"))).isEqualTo("Hello World");
		assertThat(output).containsOnlyOnce("started on port");
	}

	@Test
	void stopCalledTwice() {
		AbstractServletWebServerFactory factory = getFactory();
		this.webServer = factory.getWebServer(exampleServletRegistration());
		this.webServer.start();
		this.webServer.stop();
		this.webServer.stop();
	}

	@Test
	void emptyServerWhenPortIsMinusOne() {
		AbstractServletWebServerFactory factory = getFactory();
		factory.setPort(-1);
		this.webServer = factory.getWebServer(exampleServletRegistration());
		this.webServer.start();
		assertThat(this.webServer.getPort()).isLessThan(0); // Jetty is -2
	}

	@Test
	void stopServlet() throws Exception {
		AbstractServletWebServerFactory factory = getFactory();
		this.webServer = factory.getWebServer(exampleServletRegistration());
		this.webServer.start();
		int port = this.webServer.getPort();
		this.webServer.stop();
		assertThatIOException().isThrownBy(() -> getResponse(getLocalUrl(port, "/hello")));
	}

	@Test
	void startServletAndFilter() throws Exception {
		AbstractServletWebServerFactory factory = getFactory();
		this.webServer = factory.getWebServer(exampleServletRegistration(),
				new FilterRegistrationBean<>(new ExampleFilter()));
		this.webServer.start();
		assertThat(getResponse(getLocalUrl("/hello"))).isEqualTo("[Hello World]");
	}

	@Test
	void startBlocksUntilReadyToServe() {
		AbstractServletWebServerFactory factory = getFactory();
		final Date[] date = new Date[1];
		this.webServer = factory.getWebServer((servletContext) -> {
			try {
				Thread.sleep(500);
				date[0] = new Date();
			}
			catch (InterruptedException ex) {
				throw new ServletException(ex);
			}
		});
		this.webServer.start();
		assertThat(date[0]).isNotNull();
	}

	@Test
	void loadOnStartAfterContextIsInitialized() {
		AbstractServletWebServerFactory factory = getFactory();
		final InitCountingServlet servlet = new InitCountingServlet();
		this.webServer = factory
				.getWebServer((servletContext) -> servletContext.addServlet("test", servlet).setLoadOnStartup(1));
		assertThat(servlet.getInitCount()).isEqualTo(0);
		this.webServer.start();
		assertThat(servlet.getInitCount()).isEqualTo(1);
	}

	@Test
	void specificPort() throws Exception {
		AbstractServletWebServerFactory factory = getFactory();
		int specificPort = doWithRetry(() -> {
			int port = SocketUtils.findAvailableTcpPort(41000);
			factory.setPort(port);
			this.webServer = factory.getWebServer(exampleServletRegistration());
			this.webServer.start();
			return port;
		});
		assertThat(getResponse("http://localhost:" + specificPort + "/hello")).isEqualTo("Hello World");
		assertThat(this.webServer.getPort()).isEqualTo(specificPort);
	}

	@Test
	void specificContextRoot() throws Exception {
		AbstractServletWebServerFactory factory = getFactory();
		factory.setContextPath("/say");
		this.webServer = factory.getWebServer(exampleServletRegistration());
		this.webServer.start();
		assertThat(getResponse(getLocalUrl("/say/hello"))).isEqualTo("Hello World");
	}

	@Test
	void contextPathIsLoggedOnStartup(CapturedOutput output) {
		AbstractServletWebServerFactory factory = getFactory();
		factory.setContextPath("/custom");
		this.webServer = factory.getWebServer(exampleServletRegistration());
		this.webServer.start();
		assertThat(output).containsOnlyOnce("with context path '/custom'");
	}

	@Test
	void contextPathMustStartWithSlash() {
		assertThatIllegalArgumentException().isThrownBy(() -> getFactory().setContextPath("missingslash"))
				.withMessageContaining("ContextPath must start with '/' and not end with '/'");
	}

	@Test
	void contextPathMustNotEndWithSlash() {
		assertThatIllegalArgumentException().isThrownBy(() -> getFactory().setContextPath("extraslash/"))
				.withMessageContaining("ContextPath must start with '/' and not end with '/'");
	}

	@Test
	void contextRootPathMustNotBeSlash() {
		assertThatIllegalArgumentException().isThrownBy(() -> getFactory().setContextPath("/"))
				.withMessageContaining("Root ContextPath must be specified using an empty string");
	}

	@Test
	void multipleConfigurations() throws Exception {
		AbstractServletWebServerFactory factory = getFactory();
		ServletContextInitializer[] initializers = new ServletContextInitializer[6];
		Arrays.setAll(initializers, (i) -> mock(ServletContextInitializer.class));
		factory.setInitializers(Arrays.asList(initializers[2], initializers[3]));
		factory.addInitializers(initializers[4], initializers[5]);
		this.webServer = factory.getWebServer(initializers[0], initializers[1]);
		this.webServer.start();
		InOrder ordered = inOrder((Object[]) initializers);
		for (ServletContextInitializer initializer : initializers) {
			ordered.verify(initializer).onStartup(any(ServletContext.class));
		}
	}

	@Test
	void documentRoot() throws Exception {
		AbstractServletWebServerFactory factory = getFactory();
		addTestTxtFile(factory);
		this.webServer = factory.getWebServer();
		this.webServer.start();
		assertThat(getResponse(getLocalUrl("/test.txt"))).isEqualTo("test");
	}

	@Test
	void mimeType() throws Exception {
		FileCopyUtils.copy("test", new FileWriter(new File(this.tempDir, "test.xxcss")));
		AbstractServletWebServerFactory factory = getFactory();
		factory.setDocumentRoot(this.tempDir);
		MimeMappings mimeMappings = new MimeMappings();
		mimeMappings.add("xxcss", "text/css");
		factory.setMimeMappings(mimeMappings);
		this.webServer = factory.getWebServer();
		this.webServer.start();
		ClientHttpResponse response = getClientResponse(getLocalUrl("/test.xxcss"));
		assertThat(response.getHeaders().getContentType().toString()).isEqualTo("text/css");
		response.close();
	}

	@Test
	void errorPage() throws Exception {
		AbstractServletWebServerFactory factory = getFactory();
		factory.addErrorPages(new ErrorPage(HttpStatus.INTERNAL_SERVER_ERROR, "/hello"));
		this.webServer = factory.getWebServer(exampleServletRegistration(), errorServletRegistration());
		this.webServer.start();
		assertThat(getResponse(getLocalUrl("/hello"))).isEqualTo("Hello World");
		assertThat(getResponse(getLocalUrl("/bang"))).isEqualTo("Hello World");
	}

	@Test
	void errorPageFromPutRequest() throws Exception {
		AbstractServletWebServerFactory factory = getFactory();
		factory.addErrorPages(new ErrorPage(HttpStatus.INTERNAL_SERVER_ERROR, "/hello"));
		this.webServer = factory.getWebServer(exampleServletRegistration(), errorServletRegistration());
		this.webServer.start();
		assertThat(getResponse(getLocalUrl("/hello"), HttpMethod.PUT)).isEqualTo("Hello World");
		assertThat(getResponse(getLocalUrl("/bang"), HttpMethod.PUT)).isEqualTo("Hello World");
	}

	@Test
	void basicSslFromClassPath() throws Exception {
		testBasicSslWithKeyStore("classpath:test.jks");
	}

	@Test
	void basicSslFromFileSystem() throws Exception {
		testBasicSslWithKeyStore("src/test/resources/test.jks");
	}

	@Test
	void sslDisabled() throws Exception {
		AbstractServletWebServerFactory factory = getFactory();
		Ssl ssl = getSsl(null, "password", "classpath:test.jks");
		ssl.setEnabled(false);
		factory.setSsl(ssl);
		this.webServer = factory.getWebServer(new ServletRegistrationBean<>(new ExampleServlet(true, false), "/hello"));
		this.webServer.start();
		SSLConnectionSocketFactory socketFactory = new SSLConnectionSocketFactory(
				new SSLContextBuilder().loadTrustMaterial(null, new TrustSelfSignedStrategy()).build());
		HttpClient httpClient = HttpClients.custom().setSSLSocketFactory(socketFactory).build();
		HttpComponentsClientHttpRequestFactory requestFactory = new HttpComponentsClientHttpRequestFactory(httpClient);
		assertThatExceptionOfType(SSLException.class)
				.isThrownBy(() -> getResponse(getLocalUrl("https", "/hello"), requestFactory));
	}

	@Test
	void sslGetScheme() throws Exception { // gh-2232
		AbstractServletWebServerFactory factory = getFactory();
		factory.setSsl(getSsl(null, "password", "src/test/resources/test.jks"));
		this.webServer = factory.getWebServer(new ServletRegistrationBean<>(new ExampleServlet(true, false), "/hello"));
		this.webServer.start();
		SSLConnectionSocketFactory socketFactory = new SSLConnectionSocketFactory(
				new SSLContextBuilder().loadTrustMaterial(null, new TrustSelfSignedStrategy()).build());
		HttpClient httpClient = HttpClients.custom().setSSLSocketFactory(socketFactory).build();
		HttpComponentsClientHttpRequestFactory requestFactory = new HttpComponentsClientHttpRequestFactory(httpClient);
		assertThat(getResponse(getLocalUrl("https", "/hello"), requestFactory)).contains("scheme=https");
	}

	@Test
	void sslKeyAlias() throws Exception {
		AbstractServletWebServerFactory factory = getFactory();
		Ssl ssl = getSsl(null, "password", "test-alias", "src/test/resources/test.jks");
		factory.setSsl(ssl);
		ServletRegistrationBean<ExampleServlet> registration = new ServletRegistrationBean<>(
				new ExampleServlet(true, false), "/hello");
		this.webServer = factory.getWebServer(registration);
		this.webServer.start();
		TrustStrategy trustStrategy = new SerialNumberValidatingTrustSelfSignedStrategy("3a3aaec8");
		SSLContext sslContext = new SSLContextBuilder().loadTrustMaterial(null, trustStrategy).build();
		HttpClient httpClient = HttpClients.custom().setSSLSocketFactory(new SSLConnectionSocketFactory(sslContext))
				.build();
		String response = getResponse(getLocalUrl("https", "/hello"),
				new HttpComponentsClientHttpRequestFactory(httpClient));
		assertThat(response).contains("scheme=https");
	}

	@Test
	void sslWithInvalidAliasFailsDuringStartup() {
		AbstractServletWebServerFactory factory = getFactory();
		Ssl ssl = getSsl(null, "password", "test-alias-404", "src/test/resources/test.jks");
		factory.setSsl(ssl);
		ServletRegistrationBean<ExampleServlet> registration = new ServletRegistrationBean<>(
				new ExampleServlet(true, false), "/hello");
		ThrowingCallable call = () -> factory.getWebServer(registration).start();
		assertThatSslWithInvalidAliasCallFails(call);
	}

	protected void assertThatSslWithInvalidAliasCallFails(ThrowingCallable call) {
		assertThatThrownBy(call).hasStackTraceContaining("Keystore does not contain specified alias 'test-alias-404'");
	}

	@Test
	void serverHeaderIsDisabledByDefaultWhenUsingSsl() throws Exception {
		AbstractServletWebServerFactory factory = getFactory();
		factory.setSsl(getSsl(null, "password", "src/test/resources/test.jks"));
		this.webServer = factory.getWebServer(new ServletRegistrationBean<>(new ExampleServlet(true, false), "/hello"));
		this.webServer.start();
		SSLConnectionSocketFactory socketFactory = new SSLConnectionSocketFactory(
				new SSLContextBuilder().loadTrustMaterial(null, new TrustSelfSignedStrategy()).build());
		HttpClient httpClient = this.httpClientBuilder.get().setSSLSocketFactory(socketFactory).build();
		ClientHttpResponse response = getClientResponse(getLocalUrl("https", "/hello"), HttpMethod.GET,
				new HttpComponentsClientHttpRequestFactory(httpClient));
		assertThat(response.getHeaders().get("Server")).isNullOrEmpty();
	}

	@Test
	void serverHeaderCanBeCustomizedWhenUsingSsl() throws Exception {
		AbstractServletWebServerFactory factory = getFactory();
		factory.setServerHeader("MyServer");
		factory.setSsl(getSsl(null, "password", "src/test/resources/test.jks"));
		this.webServer = factory.getWebServer(new ServletRegistrationBean<>(new ExampleServlet(true, false), "/hello"));
		this.webServer.start();
		SSLConnectionSocketFactory socketFactory = new SSLConnectionSocketFactory(
				new SSLContextBuilder().loadTrustMaterial(null, new TrustSelfSignedStrategy()).build());
		HttpClient httpClient = this.httpClientBuilder.get().setSSLSocketFactory(socketFactory)
				.setRetryHandler(new DefaultHttpRequestRetryHandler(10, false)).build();
		ClientHttpResponse response = getClientResponse(getLocalUrl("https", "/hello"), HttpMethod.GET,
				new HttpComponentsClientHttpRequestFactory(httpClient));
		assertThat(response.getHeaders().get("Server")).containsExactly("MyServer");
	}

	protected final void testBasicSslWithKeyStore(String keyStore) throws Exception {
		AbstractServletWebServerFactory factory = getFactory();
		addTestTxtFile(factory);
		factory.setSsl(getSsl(null, "password", keyStore));
		this.webServer = factory.getWebServer();
		this.webServer.start();
		SSLConnectionSocketFactory socketFactory = new SSLConnectionSocketFactory(
				new SSLContextBuilder().loadTrustMaterial(null, new TrustSelfSignedStrategy()).build());
		HttpClient httpClient = this.httpClientBuilder.get().setSSLSocketFactory(socketFactory).build();
		HttpComponentsClientHttpRequestFactory requestFactory = new HttpComponentsClientHttpRequestFactory(httpClient);
		assertThat(getResponse(getLocalUrl("https", "/test.txt"), requestFactory)).isEqualTo("test");
	}

	@Test
	void pkcs12KeyStoreAndTrustStore() throws Exception {
		AbstractServletWebServerFactory factory = getFactory();
		addTestTxtFile(factory);
		factory.setSsl(getSsl(ClientAuth.NEED, null, "classpath:test.p12", "classpath:test.p12", null, null));
		this.webServer = factory.getWebServer();
		this.webServer.start();
		KeyStore keyStore = KeyStore.getInstance("pkcs12");
		keyStore.load(new FileInputStream(new File("src/test/resources/test.p12")), "secret".toCharArray());
		SSLConnectionSocketFactory socketFactory = new SSLConnectionSocketFactory(
				new SSLContextBuilder().loadTrustMaterial(null, new TrustSelfSignedStrategy())
						.loadKeyMaterial(keyStore, "secret".toCharArray()).build());
		HttpClient httpClient = this.httpClientBuilder.get().setSSLSocketFactory(socketFactory).build();
		HttpComponentsClientHttpRequestFactory requestFactory = new HttpComponentsClientHttpRequestFactory(httpClient);
		assertThat(getResponse(getLocalUrl("https", "/test.txt"), requestFactory)).isEqualTo("test");
	}

	@Test
	void sslNeedsClientAuthenticationSucceedsWithClientCertificate() throws Exception {
		AbstractServletWebServerFactory factory = getFactory();
		addTestTxtFile(factory);
		factory.setSsl(getSsl(ClientAuth.NEED, "password", "classpath:test.jks", "classpath:test.jks", null, null));
		this.webServer = factory.getWebServer();
		this.webServer.start();
		KeyStore keyStore = KeyStore.getInstance(KeyStore.getDefaultType());
		keyStore.load(new FileInputStream(new File("src/test/resources/test.jks")), "secret".toCharArray());
		SSLConnectionSocketFactory socketFactory = new SSLConnectionSocketFactory(
				new SSLContextBuilder().loadTrustMaterial(null, new TrustSelfSignedStrategy())
						.loadKeyMaterial(keyStore, "password".toCharArray()).build());
		HttpClient httpClient = this.httpClientBuilder.get().setSSLSocketFactory(socketFactory).build();
		HttpComponentsClientHttpRequestFactory requestFactory = new HttpComponentsClientHttpRequestFactory(httpClient);
		assertThat(getResponse(getLocalUrl("https", "/test.txt"), requestFactory)).isEqualTo("test");
	}

	@Test
	void sslNeedsClientAuthenticationFailsWithoutClientCertificate() throws Exception {
		AbstractServletWebServerFactory factory = getFactory();
		addTestTxtFile(factory);
		factory.setSsl(getSsl(ClientAuth.NEED, "password", "classpath:test.jks"));
		this.webServer = factory.getWebServer();
		this.webServer.start();
		SSLConnectionSocketFactory socketFactory = new SSLConnectionSocketFactory(
				new SSLContextBuilder().loadTrustMaterial(null, new TrustSelfSignedStrategy()).build());
		HttpClient httpClient = this.httpClientBuilder.get().setSSLSocketFactory(socketFactory).build();
		HttpComponentsClientHttpRequestFactory requestFactory = new HttpComponentsClientHttpRequestFactory(httpClient);
		String localUrl = getLocalUrl("https", "/test.txt");
		assertThatIOException().isThrownBy(() -> getResponse(localUrl, requestFactory));
	}

	@Test
	void sslWantsClientAuthenticationSucceedsWithClientCertificate() throws Exception {
		AbstractServletWebServerFactory factory = getFactory();
		addTestTxtFile(factory);
		factory.setSsl(
				getSsl(ClientAuth.WANT, "password", "classpath:test.jks", null, new String[] { "TLSv1.2" }, null));
		this.webServer = factory.getWebServer();
		this.webServer.start();
		KeyStore keyStore = KeyStore.getInstance(KeyStore.getDefaultType());
		keyStore.load(new FileInputStream(new File("src/test/resources/test.jks")), "secret".toCharArray());
		SSLConnectionSocketFactory socketFactory = new SSLConnectionSocketFactory(
				new SSLContextBuilder().loadTrustMaterial(null, new TrustSelfSignedStrategy())
						.loadKeyMaterial(keyStore, "password".toCharArray()).build());
		HttpClient httpClient = this.httpClientBuilder.get().setSSLSocketFactory(socketFactory).build();
		HttpComponentsClientHttpRequestFactory requestFactory = new HttpComponentsClientHttpRequestFactory(httpClient);
		assertThat(getResponse(getLocalUrl("https", "/test.txt"), requestFactory)).isEqualTo("test");
	}

	@Test
	void sslWantsClientAuthenticationSucceedsWithoutClientCertificate() throws Exception {
		AbstractServletWebServerFactory factory = getFactory();
		addTestTxtFile(factory);
		factory.setSsl(getSsl(ClientAuth.WANT, "password", "classpath:test.jks"));
		this.webServer = factory.getWebServer();
		this.webServer.start();
		SSLConnectionSocketFactory socketFactory = new SSLConnectionSocketFactory(
				new SSLContextBuilder().loadTrustMaterial(null, new TrustSelfSignedStrategy()).build());
		HttpClient httpClient = this.httpClientBuilder.get().setSSLSocketFactory(socketFactory).build();
		HttpComponentsClientHttpRequestFactory requestFactory = new HttpComponentsClientHttpRequestFactory(httpClient);
		assertThat(getResponse(getLocalUrl("https", "/test.txt"), requestFactory)).isEqualTo("test");
	}

	@Test
	void sslWithCustomSslStoreProvider() throws Exception {
		AbstractServletWebServerFactory factory = getFactory();
		addTestTxtFile(factory);
		Ssl ssl = new Ssl();
		ssl.setClientAuth(ClientAuth.NEED);
		ssl.setKeyPassword("password");
		factory.setSsl(ssl);
		SslStoreProvider sslStoreProvider = mock(SslStoreProvider.class);
		given(sslStoreProvider.getKeyStore()).willReturn(loadStore());
		given(sslStoreProvider.getTrustStore()).willReturn(loadStore());
		factory.setSslStoreProvider(sslStoreProvider);
		this.webServer = factory.getWebServer();
		this.webServer.start();
		KeyStore keyStore = KeyStore.getInstance(KeyStore.getDefaultType());
		keyStore.load(new FileInputStream(new File("src/test/resources/test.jks")), "secret".toCharArray());
		SSLConnectionSocketFactory socketFactory = new SSLConnectionSocketFactory(
				new SSLContextBuilder().loadTrustMaterial(null, new TrustSelfSignedStrategy())
						.loadKeyMaterial(keyStore, "password".toCharArray()).build());
		HttpClient httpClient = this.httpClientBuilder.get().setSSLSocketFactory(socketFactory).build();
		HttpComponentsClientHttpRequestFactory requestFactory = new HttpComponentsClientHttpRequestFactory(httpClient);
		assertThat(getResponse(getLocalUrl("https", "/test.txt"), requestFactory)).isEqualTo("test");
		verify(sslStoreProvider, atLeastOnce()).getKeyStore();
		verify(sslStoreProvider, atLeastOnce()).getTrustStore();
	}

	@Test
	void disableJspServletRegistration() throws Exception {
		AbstractServletWebServerFactory factory = getFactory();
		factory.getJsp().setRegistered(false);
		this.webServer = factory.getWebServer();
		assertThat(getJspServlet()).isNull();
	}

	@Test
	void cannotReadClassPathFiles() throws Exception {
		AbstractServletWebServerFactory factory = getFactory();
		this.webServer = factory.getWebServer(exampleServletRegistration());
		this.webServer.start();
		ClientHttpResponse response = getClientResponse(
				getLocalUrl("/org/springframework/boot/SpringApplication.class"));
		assertThat(response.getStatusCode()).isEqualTo(HttpStatus.NOT_FOUND);
	}

	protected Ssl getSsl(ClientAuth clientAuth, String keyPassword, String keyStore) {
		return getSsl(clientAuth, keyPassword, keyStore, null, null, null);
	}

	protected Ssl getSsl(ClientAuth clientAuth, String keyPassword, String keyAlias, String keyStore) {
		return getSsl(clientAuth, keyPassword, keyAlias, keyStore, null, null, null);
	}

	private Ssl getSsl(ClientAuth clientAuth, String keyPassword, String keyStore, String trustStore,
			String[] supportedProtocols, String[] ciphers) {
		return getSsl(clientAuth, keyPassword, null, keyStore, trustStore, supportedProtocols, ciphers);
	}

	private Ssl getSsl(ClientAuth clientAuth, String keyPassword, String keyAlias, String keyStore, String trustStore,
			String[] supportedProtocols, String[] ciphers) {
		Ssl ssl = new Ssl();
		ssl.setClientAuth(clientAuth);
		if (keyPassword != null) {
			ssl.setKeyPassword(keyPassword);
		}
		if (keyAlias != null) {
			ssl.setKeyAlias(keyAlias);
		}
		if (keyStore != null) {
			ssl.setKeyStore(keyStore);
			ssl.setKeyStorePassword("secret");
			ssl.setKeyStoreType(getStoreType(keyStore));
		}
		if (trustStore != null) {
			ssl.setTrustStore(trustStore);
			ssl.setTrustStorePassword("secret");
			ssl.setTrustStoreType(getStoreType(trustStore));
		}
		if (ciphers != null) {
			ssl.setCiphers(ciphers);
		}
		if (supportedProtocols != null) {
			ssl.setEnabledProtocols(supportedProtocols);
		}
		return ssl;
	}

	protected void testRestrictedSSLProtocolsAndCipherSuites(String[] protocols, String[] ciphers) throws Exception {
		AbstractServletWebServerFactory factory = getFactory();
		factory.setSsl(getSsl(null, "password", "src/test/resources/restricted.jks", null, protocols, ciphers));
		this.webServer = factory.getWebServer(new ServletRegistrationBean<>(new ExampleServlet(true, false), "/hello"));
		this.webServer.start();
		SSLConnectionSocketFactory socketFactory = new SSLConnectionSocketFactory(
				new SSLContextBuilder().loadTrustMaterial(null, new TrustSelfSignedStrategy()).build());
		HttpClient httpClient = this.httpClientBuilder.get().setSSLSocketFactory(socketFactory).build();
		HttpComponentsClientHttpRequestFactory requestFactory = new HttpComponentsClientHttpRequestFactory(httpClient);
		assertThat(getResponse(getLocalUrl("https", "/hello"), requestFactory)).contains("scheme=https");
	}

	private String getStoreType(String keyStore) {
		return keyStore.endsWith(".p12") ? "pkcs12" : null;
	}

	@Test
	void defaultSessionTimeout() {
		assertThat(getFactory().getSession().getTimeout()).hasMinutes(30);
	}

	@Test
	void persistSession() throws Exception {
		AbstractServletWebServerFactory factory = getFactory();
		factory.getSession().setPersistent(true);
		this.webServer = factory.getWebServer(sessionServletRegistration());
		this.webServer.start();
		String s1 = getResponse(getLocalUrl("/session"));
		String s2 = getResponse(getLocalUrl("/session"));
		this.webServer.stop();
		this.webServer = factory.getWebServer(sessionServletRegistration());
		this.webServer.start();
		String s3 = getResponse(getLocalUrl("/session"));
		String message = "Session error s1=" + s1 + " s2=" + s2 + " s3=" + s3;
		assertThat(s2.split(":")[0]).as(message).isEqualTo(s1.split(":")[1]);
		assertThat(s3.split(":")[0]).as(message).isEqualTo(s2.split(":")[1]);
	}

	@Test
	void persistSessionInSpecificSessionStoreDir() throws Exception {
		AbstractServletWebServerFactory factory = getFactory();
		File sessionStoreDir = new File(this.tempDir, "sessions");
		sessionStoreDir.mkdir();
		factory.getSession().setPersistent(true);
		factory.getSession().setStoreDir(sessionStoreDir);
		this.webServer = factory.getWebServer(sessionServletRegistration());
		this.webServer.start();
		getResponse(getLocalUrl("/session"));
		this.webServer.stop();
		File[] dirContents = sessionStoreDir.listFiles((dir, name) -> !(".".equals(name) || "..".equals(name)));
		assertThat(dirContents).isNotEmpty();
	}

	@Test
	void getValidSessionStoreWhenSessionStoreNotSet() {
		AbstractServletWebServerFactory factory = getFactory();
		File dir = factory.getValidSessionStoreDir(false);
		assertThat(dir.getName()).isEqualTo("servlet-sessions");
		assertThat(dir.getParentFile()).isEqualTo(new ApplicationTemp().getDir());
	}

	@Test
	void getValidSessionStoreWhenSessionStoreIsRelative() {
		AbstractServletWebServerFactory factory = getFactory();
		factory.getSession().setStoreDir(new File("sessions"));
		File dir = factory.getValidSessionStoreDir(false);
		assertThat(dir.getName()).isEqualTo("sessions");
		assertThat(dir.getParentFile()).isEqualTo(new ApplicationHome().getDir());
	}

	@Test
	void getValidSessionStoreWhenSessionStoreReferencesFile() throws Exception {
		AbstractServletWebServerFactory factory = getFactory();
		File file = new File(this.tempDir, "file");
		file.createNewFile();
		factory.getSession().setStoreDir(file);
		assertThatIllegalStateException().isThrownBy(() -> factory.getValidSessionStoreDir(false))
				.withMessageContaining("points to a file");
	}

	@Test
	void sessionCookieConfiguration() {
		AbstractServletWebServerFactory factory = getFactory();
		factory.getSession().getCookie().setName("testname");
		factory.getSession().getCookie().setDomain("testdomain");
		factory.getSession().getCookie().setPath("/testpath");
		factory.getSession().getCookie().setComment("testcomment");
		factory.getSession().getCookie().setHttpOnly(true);
		factory.getSession().getCookie().setSecure(true);
		factory.getSession().getCookie().setMaxAge(Duration.ofSeconds(60));
		final AtomicReference<SessionCookieConfig> configReference = new AtomicReference<>();
		this.webServer = factory.getWebServer((context) -> configReference.set(context.getSessionCookieConfig()));
		SessionCookieConfig sessionCookieConfig = configReference.get();
		assertThat(sessionCookieConfig.getName()).isEqualTo("testname");
		assertThat(sessionCookieConfig.getDomain()).isEqualTo("testdomain");
		assertThat(sessionCookieConfig.getPath()).isEqualTo("/testpath");
		assertThat(sessionCookieConfig.getComment()).isEqualTo("testcomment");
		assertThat(sessionCookieConfig.isHttpOnly()).isTrue();
		assertThat(sessionCookieConfig.isSecure()).isTrue();
		assertThat(sessionCookieConfig.getMaxAge()).isEqualTo(60);
	}

	@Test
	void sslSessionTracking() {
		AbstractServletWebServerFactory factory = getFactory();
		Ssl ssl = new Ssl();
		ssl.setEnabled(true);
		ssl.setKeyStore("src/test/resources/test.jks");
		ssl.setKeyPassword("password");
		factory.setSsl(ssl);
		factory.getSession().setTrackingModes(EnumSet.of(SessionTrackingMode.SSL));
		AtomicReference<ServletContext> contextReference = new AtomicReference<>();
		this.webServer = factory.getWebServer(contextReference::set);
		assertThat(contextReference.get().getEffectiveSessionTrackingModes())
				.isEqualTo(EnumSet.of(javax.servlet.SessionTrackingMode.SSL));
	}

	@Test
	void compressionOfResponseToGetRequest() throws Exception {
		assertThat(doTestCompression(10000, null, null)).isTrue();
	}

	@Test
	void compressionOfResponseToPostRequest() throws Exception {
		assertThat(doTestCompression(10000, null, null, HttpMethod.POST)).isTrue();
	}

	@Test
	void noCompressionForSmallResponse() throws Exception {
		assertThat(doTestCompression(100, null, null)).isFalse();
	}

	@Test
	void noCompressionForMimeType() throws Exception {
		String[] mimeTypes = new String[] { "text/html", "text/xml", "text/css" };
		assertThat(doTestCompression(10000, mimeTypes, null)).isFalse();
	}

	@Test
	void noCompressionForUserAgent() throws Exception {
		assertThat(doTestCompression(10000, null, new String[] { "testUserAgent" })).isFalse();
	}

	@Test
	void compressionWithoutContentSizeHeader() throws Exception {
		AbstractServletWebServerFactory factory = getFactory();
		Compression compression = new Compression();
		compression.setEnabled(true);
		factory.setCompression(compression);
		this.webServer = factory.getWebServer(new ServletRegistrationBean<>(new ExampleServlet(false, true), "/hello"));
		this.webServer.start();
		TestGzipInputStreamFactory inputStreamFactory = new TestGzipInputStreamFactory();
		Map<String, InputStreamFactory> contentDecoderMap = Collections.singletonMap("gzip", inputStreamFactory);
		getResponse(getLocalUrl("/hello"), new HttpComponentsClientHttpRequestFactory(
				this.httpClientBuilder.get().setContentDecoderRegistry(contentDecoderMap).build()));
		assertThat(inputStreamFactory.wasCompressionUsed()).isTrue();
	}

	@Test
	void mimeMappingsAreCorrectlyConfigured() {
		AbstractServletWebServerFactory factory = getFactory();
		this.webServer = factory.getWebServer();
		Map<String, String> configuredMimeMappings = getActualMimeMappings();
		Collection<MimeMappings.Mapping> expectedMimeMappings = MimeMappings.DEFAULT.getAll();
		configuredMimeMappings.forEach(
				(key, value) -> assertThat(expectedMimeMappings).contains(new MimeMappings.Mapping(key, value)));
		for (MimeMappings.Mapping mapping : expectedMimeMappings) {
			assertThat(configuredMimeMappings).containsEntry(mapping.getExtension(), mapping.getMimeType());
		}
		assertThat(configuredMimeMappings.size()).isEqualTo(expectedMimeMappings.size());
	}

	@Test
	void rootServletContextResource() {
		AbstractServletWebServerFactory factory = getFactory();
		final AtomicReference<URL> rootResource = new AtomicReference<>();
		this.webServer = factory.getWebServer((servletContext) -> {
			try {
				rootResource.set(servletContext.getResource("/"));
			}
			catch (MalformedURLException ex) {
				throw new ServletException(ex);
			}
		});
		this.webServer.start();
		assertThat(rootResource.get()).isNotNull();
	}

	@Test
	void customServerHeader() throws Exception {
		AbstractServletWebServerFactory factory = getFactory();
		factory.setServerHeader("MyServer");
		this.webServer = factory.getWebServer(exampleServletRegistration());
		this.webServer.start();
		ClientHttpResponse response = getClientResponse(getLocalUrl("/hello"));
		assertThat(response.getHeaders().getFirst("server")).isEqualTo("MyServer");
	}

	@Test
	void serverHeaderIsDisabledByDefault() throws Exception {
		AbstractServletWebServerFactory factory = getFactory();
		this.webServer = factory.getWebServer(exampleServletRegistration());
		this.webServer.start();
		ClientHttpResponse response = getClientResponse(getLocalUrl("/hello"));
		assertThat(response.getHeaders().getFirst("server")).isNull();
	}

	@Test
	protected void portClashOfPrimaryConnectorResultsInPortInUseException() throws Exception {
		doWithBlockedPort((port) -> {
			assertThatExceptionOfType(RuntimeException.class).isThrownBy(() -> {
				AbstractServletWebServerFactory factory = getFactory();
				factory.setPort(port);
				AbstractServletWebServerFactoryTests.this.webServer = factory.getWebServer();
				AbstractServletWebServerFactoryTests.this.webServer.start();
			}).satisfies((ex) -> handleExceptionCausedByBlockedPortOnPrimaryConnector(ex, port));
		});
	}

	@Test
	void portClashOfSecondaryConnectorResultsInPortInUseException() throws Exception {
		doWithBlockedPort((port) -> {
			assertThatExceptionOfType(RuntimeException.class).isThrownBy(() -> {
				AbstractServletWebServerFactory factory = getFactory();
				addConnector(port, factory);
				AbstractServletWebServerFactoryTests.this.webServer = factory.getWebServer();
				AbstractServletWebServerFactoryTests.this.webServer.start();
			}).satisfies((ex) -> handleExceptionCausedByBlockedPortOnSecondaryConnector(ex, port));
		});
	}

	@Test
	void malformedAddress() throws Exception {
		AbstractServletWebServerFactory factory = getFactory();
		factory.setAddress(InetAddress.getByName("255.255.255.255"));
		assertThatExceptionOfType(RuntimeException.class).isThrownBy(() -> {
			this.webServer = factory.getWebServer();
			this.webServer.start();
		}).isNotInstanceOf(PortInUseException.class);
	}

	@Test
	void localeCharsetMappingsAreConfigured() {
		AbstractServletWebServerFactory factory = getFactory();
		Map<Locale, Charset> mappings = new HashMap<>();
		mappings.put(Locale.GERMAN, StandardCharsets.UTF_8);
		factory.setLocaleCharsetMappings(mappings);
		this.webServer = factory.getWebServer();
		assertThat(getCharset(Locale.GERMAN)).isEqualTo(StandardCharsets.UTF_8);
		assertThat(getCharset(Locale.ITALIAN)).isNull();
	}

	@Test
	void jspServletInitParameters() throws Exception {
		Map<String, String> initParameters = new HashMap<>();
		initParameters.put("a", "alpha");
		AbstractServletWebServerFactory factory = getFactory();
		factory.getJsp().setInitParameters(initParameters);
		this.webServer = factory.getWebServer();
		Assumptions.assumeFalse(getJspServlet() == null);
		JspServlet jspServlet = getJspServlet();
		assertThat(jspServlet.getInitParameter("a")).isEqualTo("alpha");
	}

	@Test
	void jspServletIsNotInDevelopmentModeByDefault() throws Exception {
		AbstractServletWebServerFactory factory = getFactory();
		this.webServer = factory.getWebServer();
		Assumptions.assumeFalse(getJspServlet() == null);
		JspServlet jspServlet = getJspServlet();
		EmbeddedServletOptions options = (EmbeddedServletOptions) ReflectionTestUtils.getField(jspServlet, "options");
		assertThat(options.getDevelopment()).isFalse();
	}

	@Test
	void faultyFilterCausesStartFailure() {
		AbstractServletWebServerFactory factory = getFactory();
		factory.addInitializers((servletContext) -> servletContext.addFilter("faulty", new Filter() {

			@Override
			public void init(FilterConfig filterConfig) throws ServletException {
				throw new ServletException("Faulty filter");
			}

			@Override
			public void doFilter(ServletRequest request, ServletResponse response, FilterChain chain)
					throws IOException, ServletException {
				chain.doFilter(request, response);
			}

			@Override
			public void destroy() {
			}

		}));
		assertThatExceptionOfType(WebServerException.class).isThrownBy(() -> factory.getWebServer().start());
	}

	@Test
	void sessionConfiguration() {
		AbstractServletWebServerFactory factory = getFactory();
		factory.getSession().setTimeout(Duration.ofSeconds(123));
		factory.getSession().setTrackingModes(EnumSet.of(SessionTrackingMode.COOKIE, SessionTrackingMode.URL));
		factory.getSession().getCookie().setName("testname");
		factory.getSession().getCookie().setDomain("testdomain");
		factory.getSession().getCookie().setPath("/testpath");
		factory.getSession().getCookie().setComment("testcomment");
		factory.getSession().getCookie().setHttpOnly(true);
		factory.getSession().getCookie().setSecure(true);
		factory.getSession().getCookie().setMaxAge(Duration.ofMinutes(1));
		AtomicReference<ServletContext> contextReference = new AtomicReference<>();
		factory.getWebServer(contextReference::set).start();
		ServletContext servletContext = contextReference.get();
		assertThat(servletContext.getEffectiveSessionTrackingModes())
				.isEqualTo(EnumSet.of(javax.servlet.SessionTrackingMode.COOKIE, javax.servlet.SessionTrackingMode.URL));
		assertThat(servletContext.getSessionCookieConfig().getName()).isEqualTo("testname");
		assertThat(servletContext.getSessionCookieConfig().getDomain()).isEqualTo("testdomain");
		assertThat(servletContext.getSessionCookieConfig().getPath()).isEqualTo("/testpath");
		assertThat(servletContext.getSessionCookieConfig().getComment()).isEqualTo("testcomment");
		assertThat(servletContext.getSessionCookieConfig().isHttpOnly()).isTrue();
		assertThat(servletContext.getSessionCookieConfig().isSecure()).isTrue();
		assertThat(servletContext.getSessionCookieConfig().getMaxAge()).isEqualTo(60);
	}

	@Test
	void servletContextListenerContextDestroyedIsCalledWhenContainerIsStopped() throws Exception {
		ServletContextListener listener = mock(ServletContextListener.class);
		this.webServer = getFactory().getWebServer((servletContext) -> servletContext.addListener(listener));
		this.webServer.start();
		this.webServer.stop();
		verify(listener).contextDestroyed(any(ServletContextEvent.class));
	}

	@Test
	void exceptionThrownOnLoadFailureIsRethrown() {
		AbstractServletWebServerFactory factory = getFactory();
		this.webServer = factory
				.getWebServer((context) -> context.addServlet("failing", FailingServlet.class).setLoadOnStartup(0));
		assertThatExceptionOfType(WebServerException.class).isThrownBy(this.webServer::start)
				.satisfies(this::wrapsFailingServletException);
	}

	@Test
<<<<<<< HEAD
	void whenThereAreNoInFlightRequestsShutDownGracefullyReturnsTrueBeforePeriodElapses() throws Exception {
		AbstractServletWebServerFactory factory = getFactory();
		Shutdown shutdown = new Shutdown();
		shutdown.setGracePeriod(Duration.ofSeconds(30));
		factory.setShutdown(shutdown);
		this.webServer = factory.getWebServer();
		this.webServer.start();
		long start = System.currentTimeMillis();
		assertThat(this.webServer.shutDownGracefully()).isTrue();
		long end = System.currentTimeMillis();
		assertThat(end - start).isLessThanOrEqualTo(30000);
	}

	@Test
	void whenARequestRemainsInFlightThenShutDownGracefullyReturnsFalseAfterPeriodElapses() throws Exception {
		AbstractServletWebServerFactory factory = getFactory();
		Shutdown shutdown = new Shutdown();
		shutdown.setGracePeriod(Duration.ofSeconds(5));
		factory.setShutdown(shutdown);
		BlockingServlet blockingServlet = new BlockingServlet();
		this.webServer = factory.getWebServer((context) -> {
			Dynamic registration = context.addServlet("blockingServlet", blockingServlet);
			registration.addMapping("/blocking");
		});
		this.webServer.start();
		int port = this.webServer.getPort();
		Future<Object> request = initiateGetRequest(port, "/blocking");
		blockingServlet.awaitQueue();
		long start = System.currentTimeMillis();
		assertThat(this.webServer.shutDownGracefully()).isFalse();
		long end = System.currentTimeMillis();
		assertThat(end - start).isGreaterThanOrEqualTo(5000);
		assertThat(request.isDone()).isFalse();
		blockingServlet.admitOne();
		assertThat(request.get()).isInstanceOf(HttpResponse.class);
	}

	@Test
	void whenARequestCompletesAndTheConnectionIsClosedDuringGracePeriodThenShutDownGracefullyReturnsTrueBeforePeriodElapses()
			throws Exception {
		AbstractServletWebServerFactory factory = getFactory();
		Shutdown shutdown = new Shutdown();
		shutdown.setGracePeriod(Duration.ofSeconds(30));
		factory.setShutdown(shutdown);
		BlockingServlet blockingServlet = new BlockingServlet();
		this.webServer = factory.getWebServer((context) -> {
			Dynamic registration = context.addServlet("blockingServlet", blockingServlet);
			registration.addMapping("/blocking");
			registration.setAsyncSupported(true);
		});
		this.webServer.start();
		int port = this.webServer.getPort();
		Future<Object> request = initiateGetRequest(port, "/blocking");
		blockingServlet.awaitQueue();
		long start = System.currentTimeMillis();
		Future<Boolean> shutdownResult = initiateGracefulShutdown();
		blockingServlet.admitOne();
		assertThat(shutdownResult.get()).isTrue();
		long end = System.currentTimeMillis();
		assertThat(end - start).isLessThanOrEqualTo(30000);
		assertThat(request.get()).isInstanceOf(HttpResponse.class);
	}

	@Test
	void whenAnAsyncRequestRemainsInFlightThenShutDownGracefullyReturnsFalseAfterPeriodElapses() throws Exception {
		AbstractServletWebServerFactory factory = getFactory();
		Shutdown shutdown = new Shutdown();
		shutdown.setGracePeriod(Duration.ofSeconds(5));
		factory.setShutdown(shutdown);
		BlockingAsyncServlet blockingAsyncServlet = new BlockingAsyncServlet();
		this.webServer = factory.getWebServer((context) -> {
			Dynamic registration = context.addServlet("blockingServlet", blockingAsyncServlet);
			registration.addMapping("/blockingAsync");
			registration.setAsyncSupported(true);
		});
		this.webServer.start();
		int port = this.webServer.getPort();
		Future<Object> request = initiateGetRequest(port, "/blockingAsync");
		blockingAsyncServlet.awaitQueue();
		long start = System.currentTimeMillis();
		assertThat(this.webServer.shutDownGracefully()).isFalse();
		long end = System.currentTimeMillis();
		assertThat(end - start).isGreaterThanOrEqualTo(5000);
		assertThat(request.isDone()).isFalse();
		blockingAsyncServlet.admitOne();
		assertThat(request.get()).isInstanceOf(HttpResponse.class);
	}

	@Test
	void whenAnAsyncRequestCompletesAndTheConnectionIsClosedDuringGracePeriodThenShutDownGracefullyReturnsTrueBeforePeriodElapses()
			throws Exception {
		AbstractServletWebServerFactory factory = getFactory();
		Shutdown shutdown = new Shutdown();
		shutdown.setGracePeriod(Duration.ofSeconds(30));
		factory.setShutdown(shutdown);
		BlockingAsyncServlet blockingAsyncServlet = new BlockingAsyncServlet();
		this.webServer = factory.getWebServer((context) -> {
			Dynamic registration = context.addServlet("blockingServlet", blockingAsyncServlet);
			registration.addMapping("/blockingAsync");
			registration.setAsyncSupported(true);
		});
		this.webServer.start();
		int port = this.webServer.getPort();
		Future<Object> request = initiateGetRequest(port, "/blockingAsync");
		blockingAsyncServlet.awaitQueue();
		long start = System.currentTimeMillis();
		Future<Boolean> shutdownResult = initiateGracefulShutdown();
		blockingAsyncServlet.admitOne();
		assertThat(shutdownResult.get()).isTrue();
		long end = System.currentTimeMillis();
		assertThat(end - start).isLessThanOrEqualTo(30000);
		assertThat(request.get(30, TimeUnit.SECONDS)).isInstanceOf(HttpResponse.class);
	}

	protected Future<Boolean> initiateGracefulShutdown() {
		RunnableFuture<Boolean> future = new FutureTask<Boolean>(() -> this.webServer.shutDownGracefully());
		new Thread(future).start();
		awaitInGracefulShutdown();
		return future;
	}

	protected Future<Object> initiateGetRequest(int port, String path) {
		return initiateGetRequest(HttpClients.createMinimal(), port, path);
	}

	protected Future<Object> initiateGetRequest(HttpClient httpClient, int port, String path) {
		RunnableFuture<Object> getRequest = new FutureTask<>(() -> {
			try {
				HttpResponse response = httpClient.execute(new HttpGet("http://localhost:" + port + path));
				response.getEntity().getContent().close();
				return response;
			}
			catch (Exception ex) {
				return ex;
			}
		});
		new Thread(getRequest, "GET " + path).start();
		return getRequest;
	}

	protected void awaitInGracefulShutdown() {
		while (!inGracefulShutdown()) {
			try {
				Thread.sleep(100);
			}
			catch (InterruptedException ex) {
				Thread.currentThread().interrupt();
			}
		}
=======
	void whenARequestIsActiveThenStopWillComplete() throws InterruptedException, BrokenBarrierException {
		AbstractServletWebServerFactory factory = getFactory();
		CyclicBarrier barrier = new CyclicBarrier(2);
		CountDownLatch latch = new CountDownLatch(1);
		this.webServer = factory.getWebServer((context) -> context.addServlet("blocking", new HttpServlet() {

			@Override
			protected void doGet(HttpServletRequest req, HttpServletResponse resp)
					throws ServletException, IOException {
				try {
					barrier.await();
					latch.await();
				}
				catch (InterruptedException ex) {
					Thread.currentThread().interrupt();
				}
				catch (BrokenBarrierException ex) {
					throw new ServletException(ex);
				}
			}

		}).addMapping("/"));
		this.webServer.start();
		new Thread(() -> {
			try {
				getResponse(getLocalUrl("/"));
			}
			catch (Exception ex) {
				// Continue
			}
		}).start();
		barrier.await();
		this.webServer.stop();
		latch.countDown();
>>>>>>> 9ba78db8
	}

	private void wrapsFailingServletException(WebServerException ex) {
		Throwable cause = ex.getCause();
		while (cause != null) {
			if (cause instanceof FailingServletException) {
				return;
			}
			cause = cause.getCause();
		}
		fail("Exception did not wrap FailingServletException");
	}

	protected abstract void addConnector(int port, AbstractServletWebServerFactory factory);

	protected abstract void handleExceptionCausedByBlockedPortOnPrimaryConnector(RuntimeException ex, int blockedPort);

	protected abstract void handleExceptionCausedByBlockedPortOnSecondaryConnector(RuntimeException ex,
			int blockedPort);

	private boolean doTestCompression(int contentSize, String[] mimeTypes, String[] excludedUserAgents)
			throws Exception {
		return doTestCompression(contentSize, mimeTypes, excludedUserAgents, HttpMethod.GET);
	}

	private boolean doTestCompression(int contentSize, String[] mimeTypes, String[] excludedUserAgents,
			HttpMethod method) throws Exception {
		String testContent = setUpFactoryForCompression(contentSize, mimeTypes, excludedUserAgents);
		TestGzipInputStreamFactory inputStreamFactory = new TestGzipInputStreamFactory();
		Map<String, InputStreamFactory> contentDecoderMap = Collections.singletonMap("gzip", inputStreamFactory);
		String response = getResponse(getLocalUrl("/test.txt"), method,
				new HttpComponentsClientHttpRequestFactory(HttpClientBuilder.create().setUserAgent("testUserAgent")
						.setContentDecoderRegistry(contentDecoderMap).build()));
		assertThat(response).isEqualTo(testContent);
		return inputStreamFactory.wasCompressionUsed();
	}

	private String setUpFactoryForCompression(int contentSize, String[] mimeTypes, String[] excludedUserAgents) {
		char[] chars = new char[contentSize];
		Arrays.fill(chars, 'F');
		String testContent = new String(chars);
		AbstractServletWebServerFactory factory = getFactory();
		Compression compression = new Compression();
		compression.setEnabled(true);
		if (mimeTypes != null) {
			compression.setMimeTypes(mimeTypes);
		}
		if (excludedUserAgents != null) {
			compression.setExcludedUserAgents(excludedUserAgents);
		}
		factory.setCompression(compression);
		factory.addInitializers(new ServletRegistrationBean<HttpServlet>(new HttpServlet() {

			@Override
			protected void service(HttpServletRequest req, HttpServletResponse resp) throws IOException {
				resp.setContentType("text/plain");
				resp.setContentLength(testContent.length());
				resp.getWriter().write(testContent);
				resp.getWriter().flush();
			}

		}, "/test.txt"));
		this.webServer = factory.getWebServer();
		this.webServer.start();
		return testContent;
	}

	protected abstract Map<String, String> getActualMimeMappings();

	protected abstract Charset getCharset(Locale locale);

	private void addTestTxtFile(AbstractServletWebServerFactory factory) throws IOException {
		FileCopyUtils.copy("test", new FileWriter(new File(this.tempDir, "test.txt")));
		factory.setDocumentRoot(this.tempDir);
	}

	protected String getLocalUrl(String resourcePath) {
		return getLocalUrl("http", resourcePath);
	}

	protected String getLocalUrl(String scheme, String resourcePath) {
		return scheme + "://localhost:" + this.webServer.getPort() + resourcePath;
	}

	protected String getLocalUrl(int port, String resourcePath) {
		return "http://localhost:" + port + resourcePath;
	}

	protected String getResponse(String url, String... headers) throws IOException, URISyntaxException {
		return getResponse(url, HttpMethod.GET, headers);
	}

	protected String getResponse(String url, HttpMethod method, String... headers)
			throws IOException, URISyntaxException {
		try (ClientHttpResponse response = getClientResponse(url, method, headers)) {
			return StreamUtils.copyToString(response.getBody(), StandardCharsets.UTF_8);
		}
	}

	protected String getResponse(String url, HttpComponentsClientHttpRequestFactory requestFactory, String... headers)
			throws IOException, URISyntaxException {
		return getResponse(url, HttpMethod.GET, requestFactory, headers);
	}

	protected String getResponse(String url, HttpMethod method, HttpComponentsClientHttpRequestFactory requestFactory,
			String... headers) throws IOException, URISyntaxException {
		try (ClientHttpResponse response = getClientResponse(url, method, requestFactory, headers)) {
			return StreamUtils.copyToString(response.getBody(), StandardCharsets.UTF_8);
		}
	}

	protected ClientHttpResponse getClientResponse(String url, String... headers)
			throws IOException, URISyntaxException {
		return getClientResponse(url, HttpMethod.GET, headers);
	}

	protected ClientHttpResponse getClientResponse(String url, HttpMethod method, String... headers)
			throws IOException, URISyntaxException {
		return getClientResponse(url, method,
				new HttpComponentsClientHttpRequestFactory(this.httpClientBuilder.get().build()) {

					@Override
					protected HttpContext createHttpContext(HttpMethod httpMethod, URI uri) {
						return AbstractServletWebServerFactoryTests.this.httpClientContext;
					}

				}, headers);
	}

	protected ClientHttpResponse getClientResponse(String url, HttpMethod method,
			HttpComponentsClientHttpRequestFactory requestFactory, String... headers)
			throws IOException, URISyntaxException {
		ClientHttpRequest request = requestFactory.createRequest(new URI(url), method);
		for (String header : headers) {
			String[] parts = header.split(":");
			request.getHeaders().add(parts[0], parts[1]);
		}
		return request.execute();
	}

	protected void assertForwardHeaderIsUsed(ServletWebServerFactory factory) throws IOException, URISyntaxException {
		this.webServer = factory.getWebServer(new ServletRegistrationBean<>(new ExampleServlet(true, false), "/hello"));
		this.webServer.start();
		assertThat(getResponse(getLocalUrl("/hello"), "X-Forwarded-For:140.211.11.130"))
				.contains("remoteaddr=140.211.11.130");
	}

	protected abstract AbstractServletWebServerFactory getFactory();

	protected abstract org.apache.jasper.servlet.JspServlet getJspServlet() throws Exception;

	protected abstract boolean inGracefulShutdown();

	protected ServletContextInitializer exampleServletRegistration() {
		return new ServletRegistrationBean<>(new ExampleServlet(), "/hello");
	}

	@SuppressWarnings("serial")
	private ServletContextInitializer errorServletRegistration() {
		ServletRegistrationBean<ExampleServlet> bean = new ServletRegistrationBean<>(new ExampleServlet() {

			@Override
			public void service(ServletRequest request, ServletResponse response) {
				throw new RuntimeException("Planned");
			}

		}, "/bang");
		bean.setName("error");
		return bean;
	}

	protected final ServletContextInitializer sessionServletRegistration() {
		ServletRegistrationBean<ExampleServlet> bean = new ServletRegistrationBean<>(new ExampleServlet() {

			@Override
			public void service(ServletRequest request, ServletResponse response) throws IOException {
				HttpSession session = ((HttpServletRequest) request).getSession(true);
				long value = System.currentTimeMillis();
				Object existing = session.getAttribute("boot");
				session.setAttribute("boot", value);
				PrintWriter writer = response.getWriter();
				writer.append(String.valueOf(existing)).append(":").append(String.valueOf(value));
			}

		}, "/session");
		bean.setName("session");
		return bean;
	}

	private <T> T doWithRetry(Callable<T> action) throws Exception {
		Exception lastFailure = null;
		for (int i = 0; i < 10; i++) {
			try {
				return action.call();
			}
			catch (Exception ex) {
				lastFailure = ex;
			}
		}
		throw new IllegalStateException("Action was not successful in 10 attempts", lastFailure);
	}

	protected final void doWithBlockedPort(BlockedPortAction action) throws Exception {
		ServerSocket serverSocket = new ServerSocket();
		int blockedPort = doWithRetry(() -> {
			int port = SocketUtils.findAvailableTcpPort(40000);
			serverSocket.bind(new InetSocketAddress(port));
			return port;
		});
		try {
			action.run(blockedPort);
		}
		finally {
			serverSocket.close();
		}
	}

	private KeyStore loadStore() throws KeyStoreException, IOException, NoSuchAlgorithmException, CertificateException {
		KeyStore keyStore = KeyStore.getInstance("JKS");
		Resource resource = new ClassPathResource("test.jks");
		try (InputStream inputStream = resource.getInputStream()) {
			keyStore.load(inputStream, "secret".toCharArray());
			return keyStore;
		}
	}

	private class TestGzipInputStreamFactory implements InputStreamFactory {

		private final AtomicBoolean requested = new AtomicBoolean(false);

		@Override
		public InputStream create(InputStream in) throws IOException {
			if (this.requested.get()) {
				throw new IllegalStateException("On deflated InputStream already requested");
			}
			this.requested.set(true);
			return new GZIPInputStream(in);
		}

		boolean wasCompressionUsed() {
			return this.requested.get();
		}

	}

	@SuppressWarnings("serial")
	static class InitCountingServlet extends GenericServlet {

		private int initCount;

		@Override
		public void init() {
			this.initCount++;
		}

		@Override
		public void service(ServletRequest req, ServletResponse res) {
		}

		int getInitCount() {
			return this.initCount;
		}

	}

	interface BlockedPortAction {

		void run(int port);

	}

	/**
	 * {@link TrustSelfSignedStrategy} that also validates certificate serial number.
	 */
	private static final class SerialNumberValidatingTrustSelfSignedStrategy extends TrustSelfSignedStrategy {

		private final String serialNumber;

		private SerialNumberValidatingTrustSelfSignedStrategy(String serialNumber) {
			this.serialNumber = serialNumber;
		}

		@Override
		public boolean isTrusted(X509Certificate[] chain, String authType) throws CertificateException {
			String hexSerialNumber = chain[0].getSerialNumber().toString(16);
			boolean isMatch = hexSerialNumber.equals(this.serialNumber);
			return super.isTrusted(chain, authType) && isMatch;
		}

	}

	public static class FailingServlet extends HttpServlet {

		@Override
		public void init() throws ServletException {
			throw new FailingServletException();
		}

	}

	public static class FailingServletContextListener implements ServletContextListener {

		@Override
		public void contextInitialized(ServletContextEvent sce) {
			throw new FailingServletException();
		}

	}

	static class FailingServletException extends RuntimeException {

		FailingServletException() {
			super("Init Failure");
		}

	}

	protected static class BlockingServlet extends HttpServlet {

		private final BlockingQueue<CyclicBarrier> barriers = new ArrayBlockingQueue<>(10);

		public BlockingServlet() {

		}

		@Override
		protected void doGet(HttpServletRequest req, HttpServletResponse resp) throws ServletException, IOException {
			CyclicBarrier barrier = new CyclicBarrier(2);
			this.barriers.add(barrier);
			try {
				barrier.await();
			}
			catch (InterruptedException ex) {
				Thread.currentThread().interrupt();
			}
			catch (BrokenBarrierException ex) {
				throw new ServletException(ex);
			}
		}

		public void admitOne() {
			try {
				this.barriers.take().await();
			}
			catch (InterruptedException ex) {
				Thread.currentThread().interrupt();
			}
			catch (BrokenBarrierException ex) {
				throw new RuntimeException(ex);
			}
		}

		public void awaitQueue() throws InterruptedException {
			while (this.barriers.isEmpty()) {
				Thread.sleep(100);
			}
		}

		public void awaitQueue(int size) throws InterruptedException {
			while (this.barriers.size() < size) {
				Thread.sleep(100);
			}
		}

	}

	static class BlockingAsyncServlet extends HttpServlet {

		private final BlockingQueue<CyclicBarrier> barriers = new ArrayBlockingQueue<>(10);

		@Override
		protected void doGet(HttpServletRequest req, HttpServletResponse resp) throws ServletException, IOException {
			CyclicBarrier barrier = new CyclicBarrier(2);
			this.barriers.add(barrier);
			AsyncContext async = req.startAsync();
			new Thread(() -> {
				try {
					barrier.await();
				}
				catch (InterruptedException ex) {
					Thread.currentThread().interrupt();
				}
				catch (BrokenBarrierException ex) {

				}
				async.complete();
			}).start();
		}

		private void admitOne() {
			try {
				this.barriers.take().await();
			}
			catch (InterruptedException ex) {
				Thread.currentThread().interrupt();
			}
			catch (BrokenBarrierException ex) {
				throw new RuntimeException(ex);
			}
		}

		private void awaitQueue() throws InterruptedException {
			while (this.barriers.isEmpty()) {
				Thread.sleep(100);
			}
		}

	}

}<|MERGE_RESOLUTION|>--- conflicted
+++ resolved
@@ -45,7 +45,6 @@
 import java.util.HashMap;
 import java.util.Locale;
 import java.util.Map;
-<<<<<<< HEAD
 import java.util.concurrent.ArrayBlockingQueue;
 import java.util.concurrent.BlockingQueue;
 import java.util.concurrent.BrokenBarrierException;
@@ -55,12 +54,6 @@
 import java.util.concurrent.FutureTask;
 import java.util.concurrent.RunnableFuture;
 import java.util.concurrent.TimeUnit;
-=======
-import java.util.concurrent.BrokenBarrierException;
-import java.util.concurrent.Callable;
-import java.util.concurrent.CountDownLatch;
-import java.util.concurrent.CyclicBarrier;
->>>>>>> 9ba78db8
 import java.util.concurrent.atomic.AtomicBoolean;
 import java.util.concurrent.atomic.AtomicReference;
 import java.util.function.Supplier;
@@ -1040,7 +1033,6 @@
 	}
 
 	@Test
-<<<<<<< HEAD
 	void whenThereAreNoInFlightRequestsShutDownGracefullyReturnsTrueBeforePeriodElapses() throws Exception {
 		AbstractServletWebServerFactory factory = getFactory();
 		Shutdown shutdown = new Shutdown();
@@ -1155,6 +1147,25 @@
 		assertThat(request.get(30, TimeUnit.SECONDS)).isInstanceOf(HttpResponse.class);
 	}
 
+	@Test
+	void whenARequestIsActiveThenStopWillComplete() throws InterruptedException, BrokenBarrierException {
+		AbstractServletWebServerFactory factory = getFactory();
+		BlockingServlet blockingServlet = new BlockingServlet();
+		this.webServer = factory
+				.getWebServer((context) -> context.addServlet("blockingServlet", blockingServlet).addMapping("/"));
+		this.webServer.start();
+		int port = this.webServer.getPort();
+		initiateGetRequest(port, "/");
+		blockingServlet.awaitQueue();
+		this.webServer.stop();
+		try {
+			blockingServlet.admitOne();
+		}
+		catch (RuntimeException ex) {
+
+		}
+	}
+
 	protected Future<Boolean> initiateGracefulShutdown() {
 		RunnableFuture<Boolean> future = new FutureTask<Boolean>(() -> this.webServer.shutDownGracefully());
 		new Thread(future).start();
@@ -1190,42 +1201,6 @@
 				Thread.currentThread().interrupt();
 			}
 		}
-=======
-	void whenARequestIsActiveThenStopWillComplete() throws InterruptedException, BrokenBarrierException {
-		AbstractServletWebServerFactory factory = getFactory();
-		CyclicBarrier barrier = new CyclicBarrier(2);
-		CountDownLatch latch = new CountDownLatch(1);
-		this.webServer = factory.getWebServer((context) -> context.addServlet("blocking", new HttpServlet() {
-
-			@Override
-			protected void doGet(HttpServletRequest req, HttpServletResponse resp)
-					throws ServletException, IOException {
-				try {
-					barrier.await();
-					latch.await();
-				}
-				catch (InterruptedException ex) {
-					Thread.currentThread().interrupt();
-				}
-				catch (BrokenBarrierException ex) {
-					throw new ServletException(ex);
-				}
-			}
-
-		}).addMapping("/"));
-		this.webServer.start();
-		new Thread(() -> {
-			try {
-				getResponse(getLocalUrl("/"));
-			}
-			catch (Exception ex) {
-				// Continue
-			}
-		}).start();
-		barrier.await();
-		this.webServer.stop();
-		latch.countDown();
->>>>>>> 9ba78db8
 	}
 
 	private void wrapsFailingServletException(WebServerException ex) {
@@ -1568,7 +1543,10 @@
 
 		public void admitOne() {
 			try {
-				this.barriers.take().await();
+				CyclicBarrier barrier = this.barriers.take();
+				if (!barrier.isBroken()) {
+					barrier.await();
+				}
 			}
 			catch (InterruptedException ex) {
 				Thread.currentThread().interrupt();
