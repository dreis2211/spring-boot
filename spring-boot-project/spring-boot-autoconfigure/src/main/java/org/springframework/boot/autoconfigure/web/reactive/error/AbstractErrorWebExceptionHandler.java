/*
 * Copyright 2012-2019 the original author or authors.
 *
 * Licensed under the Apache License, Version 2.0 (the "License");
 * you may not use this file except in compliance with the License.
 * You may obtain a copy of the License at
 *
 *      https://www.apache.org/licenses/LICENSE-2.0
 *
 * Unless required by applicable law or agreed to in writing, software
 * distributed under the License is distributed on an "AS IS" BASIS,
 * WITHOUT WARRANTIES OR CONDITIONS OF ANY KIND, either express or implied.
 * See the License for the specific language governing permissions and
 * limitations under the License.
 */

package org.springframework.boot.autoconfigure.web.reactive.error;

import java.util.Collections;
import java.util.Date;
import java.util.HashSet;
import java.util.List;
import java.util.Map;
import java.util.Set;

import org.apache.commons.logging.Log;
import reactor.core.publisher.Mono;

import org.springframework.beans.factory.InitializingBean;
import org.springframework.boot.autoconfigure.template.TemplateAvailabilityProviders;
import org.springframework.boot.autoconfigure.web.ResourceProperties;
import org.springframework.boot.web.reactive.error.ErrorAttributes;
import org.springframework.boot.web.reactive.error.ErrorWebExceptionHandler;
import org.springframework.context.ApplicationContext;
import org.springframework.core.NestedExceptionUtils;
import org.springframework.core.io.Resource;
import org.springframework.http.HttpLogging;
import org.springframework.http.HttpStatus;
import org.springframework.http.codec.HttpMessageReader;
import org.springframework.http.codec.HttpMessageWriter;
import org.springframework.util.Assert;
import org.springframework.util.CollectionUtils;
import org.springframework.util.StringUtils;
import org.springframework.web.reactive.function.BodyInserters;
import org.springframework.web.reactive.function.server.RouterFunction;
import org.springframework.web.reactive.function.server.ServerRequest;
import org.springframework.web.reactive.function.server.ServerResponse;
import org.springframework.web.reactive.result.view.ViewResolver;
import org.springframework.web.server.ServerWebExchange;
import org.springframework.web.util.HtmlUtils;

/**
 * Abstract base class for {@link ErrorWebExceptionHandler} implementations.
 *
 * @author Brian Clozel
 * @since 2.0.0
 * @see ErrorAttributes
 */
public abstract class AbstractErrorWebExceptionHandler implements ErrorWebExceptionHandler, InitializingBean {

	/**
	 * Currently duplicated from Spring WebFlux HttpWebHandlerAdapter.
	 */
	private static final Set<String> DISCONNECTED_CLIENT_EXCEPTIONS;
	static {
		Set<String> exceptions = new HashSet<>();
		exceptions.add("AbortedException");
		exceptions.add("ClientAbortException");
		exceptions.add("EOFException");
		exceptions.add("EofException");
		DISCONNECTED_CLIENT_EXCEPTIONS = Collections.unmodifiableSet(exceptions);
	}

	private static final Log logger = HttpLogging
			.forLogName(AbstractErrorWebExceptionHandler.class);

	private final ApplicationContext applicationContext;

	private final ErrorAttributes errorAttributes;

	private final ResourceProperties resourceProperties;

	private final TemplateAvailabilityProviders templateAvailabilityProviders;

	private List<HttpMessageReader<?>> messageReaders = Collections.emptyList();

	private List<HttpMessageWriter<?>> messageWriters = Collections.emptyList();

	private List<ViewResolver> viewResolvers = Collections.emptyList();

	public AbstractErrorWebExceptionHandler(ErrorAttributes errorAttributes, ResourceProperties resourceProperties,
			ApplicationContext applicationContext) {
		Assert.notNull(errorAttributes, "ErrorAttributes must not be null");
		Assert.notNull(resourceProperties, "ResourceProperties must not be null");
		Assert.notNull(applicationContext, "ApplicationContext must not be null");
		this.errorAttributes = errorAttributes;
		this.resourceProperties = resourceProperties;
		this.applicationContext = applicationContext;
		this.templateAvailabilityProviders = new TemplateAvailabilityProviders(applicationContext);
	}

	/**
	 * Configure HTTP message writers to serialize the response body with.
	 * @param messageWriters the {@link HttpMessageWriter}s to use
	 */
	public void setMessageWriters(List<HttpMessageWriter<?>> messageWriters) {
		Assert.notNull(messageWriters, "'messageWriters' must not be null");
		this.messageWriters = messageWriters;
	}

	/**
	 * Configure HTTP message readers to deserialize the request body with.
	 * @param messageReaders the {@link HttpMessageReader}s to use
	 */
	public void setMessageReaders(List<HttpMessageReader<?>> messageReaders) {
		Assert.notNull(messageReaders, "'messageReaders' must not be null");
		this.messageReaders = messageReaders;
	}

	/**
	 * Configure the {@link ViewResolver} to use for rendering views.
	 * @param viewResolvers the list of {@link ViewResolver}s to use
	 */
	public void setViewResolvers(List<ViewResolver> viewResolvers) {
		this.viewResolvers = viewResolvers;
	}

	/**
	 * Extract the error attributes from the current request, to be used to populate error
	 * views or JSON payloads.
	 * @param request the source request
	 * @param includeStackTrace whether to include the error stacktrace information
	 * @return the error attributes as a Map.
	 */
	protected Map<String, Object> getErrorAttributes(ServerRequest request, boolean includeStackTrace) {
		return this.errorAttributes.getErrorAttributes(request, includeStackTrace);
	}

	/**
	 * Extract the original error from the current request.
	 * @param request the source request
	 * @return the error
	 */
	protected Throwable getError(ServerRequest request) {
		return this.errorAttributes.getError(request);
	}

	/**
	 * Check whether the trace attribute has been set on the given request.
	 * @param request the source request
	 * @return {@code true} if the error trace has been requested, {@code false} otherwise
	 */
	protected boolean isTraceEnabled(ServerRequest request) {
		String parameter = request.queryParam("trace").orElse("false");
		return !"false".equalsIgnoreCase(parameter);
	}

	/**
	 * Render the given error data as a view, using a template view if available or a
	 * static HTML file if available otherwise. This will return an empty
	 * {@code Publisher} if none of the above are available.
	 * @param viewName the view name
	 * @param responseBody the error response being built
	 * @param error the error data as a map
	 * @return a Publisher of the {@link ServerResponse}
	 */
	protected Mono<ServerResponse> renderErrorView(String viewName, ServerResponse.BodyBuilder responseBody,
			Map<String, Object> error) {
		if (isTemplateAvailable(viewName)) {
			return responseBody.render(viewName, error);
		}
		Resource resource = resolveResource(viewName);
		if (resource != null) {
			return responseBody.body(BodyInserters.fromResource(resource));
		}
		return Mono.empty();
	}

	private boolean isTemplateAvailable(String viewName) {
		return this.templateAvailabilityProviders.getProvider(viewName, this.applicationContext) != null;
	}

	private Resource resolveResource(String viewName) {
		for (String location : this.resourceProperties.getStaticLocations()) {
			try {
				Resource resource = this.applicationContext.getResource(location);
				resource = resource.createRelative(viewName + ".html");
				if (resource.exists()) {
					return resource;
				}
			}
			catch (Exception ex) {
				// Ignore
			}
		}
		return null;
	}

	/**
	 * Render a default HTML "Whitelabel Error Page".
	 * <p>
	 * Useful when no other error view is available in the application.
	 * @param responseBody the error response being built
	 * @param error the error data as a map
	 * @return a Publisher of the {@link ServerResponse}
	 */
	protected Mono<ServerResponse> renderDefaultErrorView(ServerResponse.BodyBuilder responseBody,
			Map<String, Object> error) {
		StringBuilder builder = new StringBuilder();
		Date timestamp = (Date) error.get("timestamp");
<<<<<<< HEAD
		Object message = error.get("message");
		Object trace = error.get("trace");
		builder.append("<html><body><h1>Whitelabel Error Page</h1>").append(
				"<p>This application has no configured error view, so you are seeing this as a fallback.</p>")
=======
		builder.append("<html><body><h1>Whitelabel Error Page</h1>")
				.append("<p>This application has no configured error view, so you are seeing this as a fallback.</p>")
>>>>>>> c6c139d9
				.append("<div id='created'>").append(timestamp).append("</div>")
				.append("<div>There was an unexpected error (type=").append(htmlEscape(error.get("error")))
				.append(", status=").append(htmlEscape(error.get("status"))).append(").</div>");
		if (message != null) {
			builder.append("<div>").append(htmlEscape(message)).append("</div>");
		}
		if (trace != null) {
			builder.append("<div style='white-space:pre-wrap;'>")
					.append(htmlEscape(trace)).append("</div>");
		}
		builder.append("</body></html>");
		return responseBody.syncBody(builder.toString());
	}

	private String htmlEscape(Object input) {
		return (input != null) ? HtmlUtils.htmlEscape(input.toString()) : null;
	}

	@Override
	public void afterPropertiesSet() throws Exception {
		if (CollectionUtils.isEmpty(this.messageWriters)) {
			throw new IllegalArgumentException("Property 'messageWriters' is required");
		}
	}

	/**
	 * Create a {@link RouterFunction} that can route and handle errors as JSON responses
	 * or HTML views.
	 * <p>
	 * If the returned {@link RouterFunction} doesn't route to a {@code HandlerFunction},
	 * the original exception is propagated in the pipeline and can be processed by other
	 * {@link org.springframework.web.server.WebExceptionHandler}s.
	 * @param errorAttributes the {@code ErrorAttributes} instance to use to extract error
	 * information
	 * @return a {@link RouterFunction} that routes and handles errors
	 */
	protected abstract RouterFunction<ServerResponse> getRoutingFunction(ErrorAttributes errorAttributes);

	@Override
	public Mono<Void> handle(ServerWebExchange exchange, Throwable throwable) {
		if (exchange.getResponse().isCommitted()
				|| isDisconnectedClientError(throwable)) {
			return Mono.error(throwable);
		}
		this.errorAttributes.storeErrorInformation(throwable, exchange);
		ServerRequest request = ServerRequest.create(exchange, this.messageReaders);
<<<<<<< HEAD
		return getRoutingFunction(this.errorAttributes).route(request)
				.switchIfEmpty(Mono.error(throwable))
				.flatMap((handler) -> handler.handle(request))
				.doOnNext((response) -> logError(request, response, throwable))
				.flatMap((response) -> write(exchange, response));
	}

	private boolean isDisconnectedClientError(Throwable ex) {
		return DISCONNECTED_CLIENT_EXCEPTIONS.contains(ex.getClass().getSimpleName())
				|| isDisconnectedClientErrorMessage(
						NestedExceptionUtils.getMostSpecificCause(ex).getMessage());
	}

	private boolean isDisconnectedClientErrorMessage(String message) {
		message = (message != null) ? message.toLowerCase() : "";
		return (message.contains("broken pipe")
				|| message.contains("connection reset by peer"));
	}

	private void logError(ServerRequest request, ServerResponse response,
			Throwable throwable) {
		if (logger.isDebugEnabled()) {
			logger.debug(
					request.exchange().getLogPrefix() + formatError(throwable, request));
		}
		if (response.statusCode().equals(HttpStatus.INTERNAL_SERVER_ERROR)) {
			logger.error(request.exchange().getLogPrefix() + "500 Server Error for "
					+ formatRequest(request), throwable);
		}
	}

	private String formatError(Throwable ex, ServerRequest request) {
		String reason = ex.getClass().getSimpleName() + ": " + ex.getMessage();
		return "Resolved [" + reason + "] for HTTP " + request.methodName() + " "
				+ request.path();
	}

	private String formatRequest(ServerRequest request) {
		String rawQuery = request.uri().getRawQuery();
		String query = StringUtils.hasText(rawQuery) ? "?" + rawQuery : "";
		return "HTTP " + request.methodName() + " \"" + request.path() + query + "\"";
	}

	private Mono<? extends Void> write(ServerWebExchange exchange,
			ServerResponse response) {
=======
		return getRoutingFunction(this.errorAttributes).route(request).switchIfEmpty(Mono.error(throwable))
				.flatMap((handler) -> handler.handle(request)).flatMap((response) -> write(exchange, response));
	}

	private Mono<? extends Void> write(ServerWebExchange exchange, ServerResponse response) {
>>>>>>> c6c139d9
		// force content-type since writeTo won't overwrite response header values
		exchange.getResponse().getHeaders().setContentType(response.headers().getContentType());
		return response.writeTo(exchange, new ResponseContext());
	}

	private class ResponseContext implements ServerResponse.Context {

		@Override
		public List<HttpMessageWriter<?>> messageWriters() {
			return AbstractErrorWebExceptionHandler.this.messageWriters;
		}

		@Override
		public List<ViewResolver> viewResolvers() {
			return AbstractErrorWebExceptionHandler.this.viewResolvers;
		}

	}

}<|MERGE_RESOLUTION|>--- conflicted
+++ resolved
@@ -71,8 +71,7 @@
 		DISCONNECTED_CLIENT_EXCEPTIONS = Collections.unmodifiableSet(exceptions);
 	}
 
-	private static final Log logger = HttpLogging
-			.forLogName(AbstractErrorWebExceptionHandler.class);
+	private static final Log logger = HttpLogging.forLogName(AbstractErrorWebExceptionHandler.class);
 
 	private final ApplicationContext applicationContext;
 
@@ -208,15 +207,10 @@
 			Map<String, Object> error) {
 		StringBuilder builder = new StringBuilder();
 		Date timestamp = (Date) error.get("timestamp");
-<<<<<<< HEAD
 		Object message = error.get("message");
 		Object trace = error.get("trace");
-		builder.append("<html><body><h1>Whitelabel Error Page</h1>").append(
-				"<p>This application has no configured error view, so you are seeing this as a fallback.</p>")
-=======
 		builder.append("<html><body><h1>Whitelabel Error Page</h1>")
 				.append("<p>This application has no configured error view, so you are seeing this as a fallback.</p>")
->>>>>>> c6c139d9
 				.append("<div id='created'>").append(timestamp).append("</div>")
 				.append("<div>There was an unexpected error (type=").append(htmlEscape(error.get("error")))
 				.append(", status=").append(htmlEscape(error.get("status"))).append(").</div>");
@@ -224,8 +218,7 @@
 			builder.append("<div>").append(htmlEscape(message)).append("</div>");
 		}
 		if (trace != null) {
-			builder.append("<div style='white-space:pre-wrap;'>")
-					.append(htmlEscape(trace)).append("</div>");
+			builder.append("<div style='white-space:pre-wrap;'>").append(htmlEscape(trace)).append("</div>");
 		}
 		builder.append("</body></html>");
 		return responseBody.syncBody(builder.toString());
@@ -257,15 +250,12 @@
 
 	@Override
 	public Mono<Void> handle(ServerWebExchange exchange, Throwable throwable) {
-		if (exchange.getResponse().isCommitted()
-				|| isDisconnectedClientError(throwable)) {
+		if (exchange.getResponse().isCommitted() || isDisconnectedClientError(throwable)) {
 			return Mono.error(throwable);
 		}
 		this.errorAttributes.storeErrorInformation(throwable, exchange);
 		ServerRequest request = ServerRequest.create(exchange, this.messageReaders);
-<<<<<<< HEAD
-		return getRoutingFunction(this.errorAttributes).route(request)
-				.switchIfEmpty(Mono.error(throwable))
+		return getRoutingFunction(this.errorAttributes).route(request).switchIfEmpty(Mono.error(throwable))
 				.flatMap((handler) -> handler.handle(request))
 				.doOnNext((response) -> logError(request, response, throwable))
 				.flatMap((response) -> write(exchange, response));
@@ -273,32 +263,27 @@
 
 	private boolean isDisconnectedClientError(Throwable ex) {
 		return DISCONNECTED_CLIENT_EXCEPTIONS.contains(ex.getClass().getSimpleName())
-				|| isDisconnectedClientErrorMessage(
-						NestedExceptionUtils.getMostSpecificCause(ex).getMessage());
+				|| isDisconnectedClientErrorMessage(NestedExceptionUtils.getMostSpecificCause(ex).getMessage());
 	}
 
 	private boolean isDisconnectedClientErrorMessage(String message) {
 		message = (message != null) ? message.toLowerCase() : "";
-		return (message.contains("broken pipe")
-				|| message.contains("connection reset by peer"));
-	}
-
-	private void logError(ServerRequest request, ServerResponse response,
-			Throwable throwable) {
+		return (message.contains("broken pipe") || message.contains("connection reset by peer"));
+	}
+
+	private void logError(ServerRequest request, ServerResponse response, Throwable throwable) {
 		if (logger.isDebugEnabled()) {
-			logger.debug(
-					request.exchange().getLogPrefix() + formatError(throwable, request));
+			logger.debug(request.exchange().getLogPrefix() + formatError(throwable, request));
 		}
 		if (response.statusCode().equals(HttpStatus.INTERNAL_SERVER_ERROR)) {
-			logger.error(request.exchange().getLogPrefix() + "500 Server Error for "
-					+ formatRequest(request), throwable);
+			logger.error(request.exchange().getLogPrefix() + "500 Server Error for " + formatRequest(request),
+					throwable);
 		}
 	}
 
 	private String formatError(Throwable ex, ServerRequest request) {
 		String reason = ex.getClass().getSimpleName() + ": " + ex.getMessage();
-		return "Resolved [" + reason + "] for HTTP " + request.methodName() + " "
-				+ request.path();
+		return "Resolved [" + reason + "] for HTTP " + request.methodName() + " " + request.path();
 	}
 
 	private String formatRequest(ServerRequest request) {
@@ -307,15 +292,7 @@
 		return "HTTP " + request.methodName() + " \"" + request.path() + query + "\"";
 	}
 
-	private Mono<? extends Void> write(ServerWebExchange exchange,
-			ServerResponse response) {
-=======
-		return getRoutingFunction(this.errorAttributes).route(request).switchIfEmpty(Mono.error(throwable))
-				.flatMap((handler) -> handler.handle(request)).flatMap((response) -> write(exchange, response));
-	}
-
 	private Mono<? extends Void> write(ServerWebExchange exchange, ServerResponse response) {
->>>>>>> c6c139d9
 		// force content-type since writeTo won't overwrite response header values
 		exchange.getResponse().getHeaders().setContentType(response.headers().getContentType());
 		return response.writeTo(exchange, new ResponseContext());
