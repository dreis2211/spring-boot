/*
 * Copyright 2012-2023 the original author or authors.
 *
 * Licensed under the Apache License, Version 2.0 (the "License");
 * you may not use this file except in compliance with the License.
 * You may obtain a copy of the License at
 *
 *      https://www.apache.org/licenses/LICENSE-2.0
 *
 * Unless required by applicable law or agreed to in writing, software
 * distributed under the License is distributed on an "AS IS" BASIS,
 * WITHOUT WARRANTIES OR CONDITIONS OF ANY KIND, either express or implied.
 * See the License for the specific language governing permissions and
 * limitations under the License.
 */

package org.springframework.boot.autoconfigure.web.reactive;

import java.time.Duration;

import org.apache.commons.logging.Log;
import org.apache.commons.logging.LogFactory;
import reactor.core.publisher.Mono;

import org.springframework.beans.factory.ListableBeanFactory;
import org.springframework.beans.factory.ObjectProvider;
import org.springframework.boot.autoconfigure.AutoConfiguration;
import org.springframework.boot.autoconfigure.AutoConfigureOrder;
import org.springframework.boot.autoconfigure.EnableAutoConfiguration;
import org.springframework.boot.autoconfigure.condition.ConditionalOnClass;
import org.springframework.boot.autoconfigure.condition.ConditionalOnMissingBean;
import org.springframework.boot.autoconfigure.condition.ConditionalOnProperty;
import org.springframework.boot.autoconfigure.condition.ConditionalOnWebApplication;
import org.springframework.boot.autoconfigure.http.codec.CodecsAutoConfiguration;
import org.springframework.boot.autoconfigure.template.TemplateAvailabilityProviders;
import org.springframework.boot.autoconfigure.validation.ValidationAutoConfiguration;
import org.springframework.boot.autoconfigure.validation.ValidatorAdapter;
import org.springframework.boot.autoconfigure.web.ConditionalOnEnabledResourceChain;
import org.springframework.boot.autoconfigure.web.ServerProperties;
import org.springframework.boot.autoconfigure.web.WebProperties;
import org.springframework.boot.autoconfigure.web.WebProperties.Resources;
import org.springframework.boot.autoconfigure.web.WebResourcesRuntimeHints;
import org.springframework.boot.autoconfigure.web.format.DateTimeFormatters;
import org.springframework.boot.autoconfigure.web.format.WebConversionService;
import org.springframework.boot.autoconfigure.web.reactive.WebFluxProperties.Format;
import org.springframework.boot.context.properties.EnableConfigurationProperties;
import org.springframework.boot.convert.ApplicationConversionService;
import org.springframework.boot.web.codec.CodecCustomizer;
import org.springframework.boot.web.reactive.filter.OrderedHiddenHttpMethodFilter;
import org.springframework.context.ApplicationContext;
import org.springframework.context.annotation.Bean;
import org.springframework.context.annotation.Configuration;
import org.springframework.context.annotation.Import;
import org.springframework.context.annotation.ImportRuntimeHints;
import org.springframework.core.Ordered;
import org.springframework.core.annotation.Order;
import org.springframework.format.FormatterRegistry;
import org.springframework.format.support.FormattingConversionService;
import org.springframework.http.codec.ServerCodecConfigurer;
import org.springframework.util.ClassUtils;
import org.springframework.validation.Validator;
import org.springframework.web.filter.reactive.HiddenHttpMethodFilter;
import org.springframework.web.reactive.config.DelegatingWebFluxConfiguration;
import org.springframework.web.reactive.config.EnableWebFlux;
import org.springframework.web.reactive.config.ResourceHandlerRegistration;
import org.springframework.web.reactive.config.ResourceHandlerRegistry;
import org.springframework.web.reactive.config.ViewResolverRegistry;
import org.springframework.web.reactive.config.WebFluxConfigurationSupport;
import org.springframework.web.reactive.config.WebFluxConfigurer;
import org.springframework.web.reactive.function.server.RouterFunction;
import org.springframework.web.reactive.function.server.ServerResponse;
import org.springframework.web.reactive.function.server.support.RouterFunctionMapping;
import org.springframework.web.reactive.result.method.HandlerMethodArgumentResolver;
import org.springframework.web.reactive.result.method.annotation.ArgumentResolverConfigurer;
import org.springframework.web.reactive.result.method.annotation.RequestMappingHandlerAdapter;
import org.springframework.web.reactive.result.method.annotation.RequestMappingHandlerMapping;
import org.springframework.web.reactive.result.method.annotation.ResponseEntityExceptionHandler;
import org.springframework.web.reactive.result.view.ViewResolver;
import org.springframework.web.server.WebSession;
import org.springframework.web.server.adapter.WebHttpHandlerBuilder;
import org.springframework.web.server.i18n.AcceptHeaderLocaleContextResolver;
import org.springframework.web.server.i18n.FixedLocaleContextResolver;
import org.springframework.web.server.i18n.LocaleContextResolver;
import org.springframework.web.server.session.DefaultWebSessionManager;
import org.springframework.web.server.session.InMemoryWebSessionStore;
import org.springframework.web.server.session.WebSessionIdResolver;
import org.springframework.web.server.session.WebSessionManager;

/**
 * {@link EnableAutoConfiguration Auto-configuration} for {@link EnableWebFlux WebFlux}.
 *
 * @author Brian Clozel
 * @author Rob Winch
 * @author Stephane Nicoll
 * @author Andy Wilkinson
 * @author Phillip Webb
 * @author Eddú Meléndez
 * @author Artsiom Yudovin
 * @author Chris Bono
 * @author Weix Sun
 * @since 2.0.0
 */
@AutoConfiguration(after = { ReactiveWebServerFactoryAutoConfiguration.class, CodecsAutoConfiguration.class,
		ReactiveMultipartAutoConfiguration.class, ValidationAutoConfiguration.class,
		WebSessionIdResolverAutoConfiguration.class })
@ConditionalOnWebApplication(type = ConditionalOnWebApplication.Type.REACTIVE)
@ConditionalOnClass(WebFluxConfigurer.class)
@ConditionalOnMissingBean({ WebFluxConfigurationSupport.class })
@AutoConfigureOrder(Ordered.HIGHEST_PRECEDENCE + 10)
@ImportRuntimeHints(WebResourcesRuntimeHints.class)
public class WebFluxAutoConfiguration {

	@Bean
	@ConditionalOnMissingBean(HiddenHttpMethodFilter.class)
	@ConditionalOnProperty(prefix = "spring.webflux.hiddenmethod.filter", name = "enabled")
	public OrderedHiddenHttpMethodFilter hiddenHttpMethodFilter() {
		return new OrderedHiddenHttpMethodFilter();
	}

	@Configuration(proxyBeanMethods = false)
	public static class WelcomePageConfiguration {

		@Bean
		public RouterFunctionMapping welcomePageRouterFunctionMapping(ApplicationContext applicationContext,
				WebFluxProperties webFluxProperties, WebProperties webProperties) {
			String[] staticLocations = webProperties.getResources().getStaticLocations();
			WelcomePageRouterFunctionFactory factory = new WelcomePageRouterFunctionFactory(
					new TemplateAvailabilityProviders(applicationContext), applicationContext, staticLocations,
					webFluxProperties.getStaticPathPattern());
			RouterFunction<ServerResponse> routerFunction = factory.createRouterFunction();
			if (routerFunction != null) {
				RouterFunctionMapping routerFunctionMapping = new RouterFunctionMapping(routerFunction);
				routerFunctionMapping.setOrder(1);
				return routerFunctionMapping;
			}
			return null;
		}

	}

	@Configuration(proxyBeanMethods = false)
	@EnableConfigurationProperties({ WebProperties.class, WebFluxProperties.class })
	@Import({ EnableWebFluxConfiguration.class })
	@Order(0)
	public static class WebFluxConfig implements WebFluxConfigurer {

		private static final Log logger = LogFactory.getLog(WebFluxConfig.class);

		private final Resources resourceProperties;

		private final WebFluxProperties webFluxProperties;

		private final ListableBeanFactory beanFactory;

		private final ObjectProvider<HandlerMethodArgumentResolver> argumentResolvers;

		private final ObjectProvider<CodecCustomizer> codecCustomizers;

		private final ResourceHandlerRegistrationCustomizer resourceHandlerRegistrationCustomizer;

		private final ObjectProvider<ViewResolver> viewResolvers;

		public WebFluxConfig(WebProperties webProperties, WebFluxProperties webFluxProperties,
				ListableBeanFactory beanFactory, ObjectProvider<HandlerMethodArgumentResolver> resolvers,
				ObjectProvider<CodecCustomizer> codecCustomizers,
				ObjectProvider<ResourceHandlerRegistrationCustomizer> resourceHandlerRegistrationCustomizer,
				ObjectProvider<ViewResolver> viewResolvers) {
			this.resourceProperties = webProperties.getResources();
			this.webFluxProperties = webFluxProperties;
			this.beanFactory = beanFactory;
			this.argumentResolvers = resolvers;
			this.codecCustomizers = codecCustomizers;
			this.resourceHandlerRegistrationCustomizer = resourceHandlerRegistrationCustomizer.getIfAvailable();
			this.viewResolvers = viewResolvers;
		}

		@Override
		public void configureArgumentResolvers(ArgumentResolverConfigurer configurer) {
			this.argumentResolvers.orderedStream().forEach(configurer::addCustomResolver);
		}

		@Override
		public void configureHttpMessageCodecs(ServerCodecConfigurer configurer) {
			this.codecCustomizers.orderedStream().forEach((customizer) -> customizer.customize(configurer));
		}

		@Override
		public void addResourceHandlers(ResourceHandlerRegistry registry) {
			if (!this.resourceProperties.isAddMappings()) {
				logger.debug("Default resource handling disabled");
				return;
			}
<<<<<<< HEAD
			String webjarsPathPattern = this.webFluxProperties.getWebjarsPathPattern();
			if (!registry.hasMappingForPattern(webjarsPathPattern)) {
				ResourceHandlerRegistration registration = registry.addResourceHandler(webjarsPathPattern)
						.addResourceLocations("classpath:/META-INF/resources/webjars/");
=======
			if (!registry.hasMappingForPattern("/webjars/**")) {
				ResourceHandlerRegistration registration = registry.addResourceHandler("/webjars/**")
					.addResourceLocations("classpath:/META-INF/resources/webjars/");
>>>>>>> df5898a1
				configureResourceCaching(registration);
				customizeResourceHandlerRegistration(registration);
			}
			String staticPathPattern = this.webFluxProperties.getStaticPathPattern();
			if (!registry.hasMappingForPattern(staticPathPattern)) {
				ResourceHandlerRegistration registration = registry.addResourceHandler(staticPathPattern)
					.addResourceLocations(this.resourceProperties.getStaticLocations());
				configureResourceCaching(registration);
				customizeResourceHandlerRegistration(registration);
			}
		}

		private void configureResourceCaching(ResourceHandlerRegistration registration) {
			Duration cachePeriod = this.resourceProperties.getCache().getPeriod();
			WebProperties.Resources.Cache.Cachecontrol cacheControl = this.resourceProperties.getCache()
				.getCachecontrol();
			if (cachePeriod != null && cacheControl.getMaxAge() == null) {
				cacheControl.setMaxAge(cachePeriod);
			}
			registration.setCacheControl(cacheControl.toHttpCacheControl());
			registration.setUseLastModified(this.resourceProperties.getCache().isUseLastModified());
		}

		@Override
		public void configureViewResolvers(ViewResolverRegistry registry) {
			this.viewResolvers.orderedStream().forEach(registry::viewResolver);
		}

		@Override
		public void addFormatters(FormatterRegistry registry) {
			ApplicationConversionService.addBeans(registry, this.beanFactory);
		}

		private void customizeResourceHandlerRegistration(ResourceHandlerRegistration registration) {
			if (this.resourceHandlerRegistrationCustomizer != null) {
				this.resourceHandlerRegistrationCustomizer.customize(registration);
			}
		}

	}

	/**
	 * Configuration equivalent to {@code @EnableWebFlux}.
	 */
	@Configuration(proxyBeanMethods = false)
	@EnableConfigurationProperties({ WebProperties.class, ServerProperties.class })
	public static class EnableWebFluxConfiguration extends DelegatingWebFluxConfiguration {

		private final WebFluxProperties webFluxProperties;

		private final WebProperties webProperties;

		private final ServerProperties serverProperties;

		private final WebFluxRegistrations webFluxRegistrations;

		public EnableWebFluxConfiguration(WebFluxProperties webFluxProperties, WebProperties webProperties,
				ServerProperties serverProperties, ObjectProvider<WebFluxRegistrations> webFluxRegistrations) {
			this.webFluxProperties = webFluxProperties;
			this.webProperties = webProperties;
			this.serverProperties = serverProperties;
			this.webFluxRegistrations = webFluxRegistrations.getIfUnique();
		}

		@Bean
		@Override
		public FormattingConversionService webFluxConversionService() {
			Format format = this.webFluxProperties.getFormat();
			WebConversionService conversionService = new WebConversionService(
					new DateTimeFormatters().dateFormat(format.getDate())
						.timeFormat(format.getTime())
						.dateTimeFormat(format.getDateTime()));
			addFormatters(conversionService);
			return conversionService;
		}

		@Bean
		@Override
		public Validator webFluxValidator() {
			if (!ClassUtils.isPresent("jakarta.validation.Validator", getClass().getClassLoader())) {
				return super.webFluxValidator();
			}
			return ValidatorAdapter.get(getApplicationContext(), getValidator());
		}

		@Override
		protected RequestMappingHandlerAdapter createRequestMappingHandlerAdapter() {
			if (this.webFluxRegistrations != null) {
				RequestMappingHandlerAdapter adapter = this.webFluxRegistrations.getRequestMappingHandlerAdapter();
				if (adapter != null) {
					return adapter;
				}
			}
			return super.createRequestMappingHandlerAdapter();
		}

		@Override
		protected RequestMappingHandlerMapping createRequestMappingHandlerMapping() {
			if (this.webFluxRegistrations != null) {
				RequestMappingHandlerMapping mapping = this.webFluxRegistrations.getRequestMappingHandlerMapping();
				if (mapping != null) {
					return mapping;
				}
			}
			return super.createRequestMappingHandlerMapping();
		}

		@Bean
		@Override
		@ConditionalOnMissingBean(name = WebHttpHandlerBuilder.LOCALE_CONTEXT_RESOLVER_BEAN_NAME)
		public LocaleContextResolver localeContextResolver() {
			if (this.webProperties.getLocaleResolver() == WebProperties.LocaleResolver.FIXED) {
				return new FixedLocaleContextResolver(this.webProperties.getLocale());
			}
			AcceptHeaderLocaleContextResolver localeContextResolver = new AcceptHeaderLocaleContextResolver();
			localeContextResolver.setDefaultLocale(this.webProperties.getLocale());
			return localeContextResolver;
		}

		@Bean
		@ConditionalOnMissingBean(name = WebHttpHandlerBuilder.WEB_SESSION_MANAGER_BEAN_NAME)
		public WebSessionManager webSessionManager(ObjectProvider<WebSessionIdResolver> webSessionIdResolver) {
			DefaultWebSessionManager webSessionManager = new DefaultWebSessionManager();
			Duration timeout = this.serverProperties.getReactive().getSession().getTimeout();
			webSessionManager.setSessionStore(new MaxIdleTimeInMemoryWebSessionStore(timeout));
			webSessionIdResolver.ifAvailable(webSessionManager::setSessionIdResolver);
			return webSessionManager;
		}

	}

	@Configuration(proxyBeanMethods = false)
	@ConditionalOnEnabledResourceChain
	static class ResourceChainCustomizerConfiguration {

		@Bean
		ResourceChainResourceHandlerRegistrationCustomizer resourceHandlerRegistrationCustomizer(
				WebProperties webProperties) {
			return new ResourceChainResourceHandlerRegistrationCustomizer(webProperties.getResources());
		}

	}

	@Configuration(proxyBeanMethods = false)
	@ConditionalOnProperty(prefix = "spring.webflux.problemdetails", name = "enabled", havingValue = "true")
	static class ProblemDetailsErrorHandlingConfiguration {

		@Bean
		@ConditionalOnMissingBean(ResponseEntityExceptionHandler.class)
		ProblemDetailsExceptionHandler problemDetailsExceptionHandler() {
			return new ProblemDetailsExceptionHandler();
		}

	}

	static final class MaxIdleTimeInMemoryWebSessionStore extends InMemoryWebSessionStore {

		private final Duration timeout;

		private MaxIdleTimeInMemoryWebSessionStore(Duration timeout) {
			this.timeout = timeout;
		}

		@Override
		public Mono<WebSession> createWebSession() {
			return super.createWebSession().doOnSuccess(this::setMaxIdleTime);
		}

		private void setMaxIdleTime(WebSession session) {
			session.setMaxIdleTime(this.timeout);
		}

	}

}<|MERGE_RESOLUTION|>--- conflicted
+++ resolved
@@ -190,16 +190,10 @@
 				logger.debug("Default resource handling disabled");
 				return;
 			}
-<<<<<<< HEAD
 			String webjarsPathPattern = this.webFluxProperties.getWebjarsPathPattern();
 			if (!registry.hasMappingForPattern(webjarsPathPattern)) {
 				ResourceHandlerRegistration registration = registry.addResourceHandler(webjarsPathPattern)
-						.addResourceLocations("classpath:/META-INF/resources/webjars/");
-=======
-			if (!registry.hasMappingForPattern("/webjars/**")) {
-				ResourceHandlerRegistration registration = registry.addResourceHandler("/webjars/**")
 					.addResourceLocations("classpath:/META-INF/resources/webjars/");
->>>>>>> df5898a1
 				configureResourceCaching(registration);
 				customizeResourceHandlerRegistration(registration);
 			}
