--- conflicted
+++ resolved
@@ -95,20 +95,14 @@
 	}
 
 	@Override
-<<<<<<< HEAD
 	protected JsonContent<T> getJsonContent(String json) {
-		Configuration configuration = Configuration.builder()
-				.jsonProvider(new JacksonJsonProvider(this.objectMapper))
+		Configuration configuration = Configuration.builder().jsonProvider(new JacksonJsonProvider(this.objectMapper))
 				.mappingProvider(new JacksonMappingProvider(this.objectMapper)).build();
 		return new JsonContent<>(getResourceLoadClass(), getType(), json, configuration);
 	}
 
 	@Override
-	protected T readObject(InputStream inputStream, ResolvableType type)
-			throws IOException {
-=======
 	protected T readObject(InputStream inputStream, ResolvableType type) throws IOException {
->>>>>>> c6c139d9
 		return getObjectReader(type).readValue(inputStream);
 	}
 
