--- conflicted
+++ resolved
@@ -59,11 +59,8 @@
  * annotation.
  *
  * @author Phillip Webb
-<<<<<<< HEAD
  * @author Artsiom Yudovin
-=======
  * @since 1.4.0
->>>>>>> cfeb0239
  * @see AutoConfigureDataJpa
  * @see AutoConfigureTestDatabase
  * @see AutoConfigureTestEntityManager
