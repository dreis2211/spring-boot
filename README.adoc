= Spring Boot image:https://build.spring.io/plugins/servlet/buildStatusImage/BOOT-PUB["Build Status", link="https://build.spring.io/browse/BOOT-PUB"] image:https://badges.gitter.im/Join Chat.svg["Chat",link="https://gitter.im/spring-projects/spring-boot?utm_source=badge&utm_medium=badge&utm_campaign=pr-badge&utm_content=badge"]
:docs: https://docs.spring.io/spring-boot/docs/current-SNAPSHOT/reference

Spring Boot makes it easy to create Spring-powered, production-grade applications and
services with absolute minimum fuss. It takes an opinionated view of the Spring platform
so that new and existing users can quickly get to the bits they need.

You can use Spring Boot to create stand-alone Java applications that can be started using
`java -jar` or more traditional WAR deployments. We also provide a command line tool
that runs spring scripts.

Our primary goals are:

* Provide a radically faster and widely accessible getting started experience for all
Spring development
* Be opinionated out of the box, but get out of the way quickly as requirements start to
diverge from the defaults
* Provide a range of non-functional features that are common to large classes of projects
(e.g. embedded servers, security, metrics, health checks, externalized configuration)
* Absolutely no code generation and no requirement for XML configuration



== Installation and Getting Started
The {docs}/htmlsingle/[reference documentation] includes detailed
{docs}/htmlsingle/#getting-started-installing-spring-boot[installation instructions]
as well as a comprehensive {docs}/htmlsingle/#getting-started-first-application[``getting
started``] guide. Documentation is published in {docs}/htmlsingle/[HTML],
{docs}/pdf/spring-boot-reference.pdf[PDF] and {docs}/epub/spring-boot-reference.epub[EPUB]
formats.

Here is a quick teaser of a complete Spring Boot application in Java:

[source,java,indent=0]
----
	import org.springframework.boot.*;
	import org.springframework.boot.autoconfigure.*;
	import org.springframework.web.bind.annotation.*;

	@RestController
	@SpringBootApplication
	public class Example {

		@RequestMapping("/")
		String home() {
			return "Hello World!";
		}

		public static void main(String[] args) throws Exception {
			SpringApplication.run(Example.class, args);
		}

	}
----



== Getting help
Having trouble with Spring Boot? We'd like to help!

* Check the {docs}/htmlsingle/[reference documentation], especially the
  {docs}/htmlsingle/#howto[How-to's] -- they provide solutions to the most common
  questions.
* Learn the Spring basics -- Spring Boot builds on many other Spring projects, check
  the https://spring.io[spring.io] web-site for a wealth of reference documentation. If
  you are just starting out with Spring, try one of the https://spring.io/guides[guides].
* Ask a question - we monitor https://stackoverflow.com[stackoverflow.com] for questions
  tagged with https://stackoverflow.com/tags/spring-boot[`spring-boot`].
* Report bugs with Spring Boot at https://github.com/spring-projects/spring-boot/issues[github.com/spring-projects/spring-boot/issues].



== Reporting Issues
Spring Boot uses GitHub's integrated issue tracking system to record bugs and feature
requests. If you want to raise an issue, please follow the recommendations below:

* Before you log a bug, please https://github.com/spring-projects/spring-boot/search?type=Issues[search the issue tracker]
  to see if someone has already reported the problem.
* If the issue doesn't already exist, https://github.com/spring-projects/spring-boot/issues/new[create a new issue].
* Please provide as much information as possible with the issue report, we like to know
  the version of Spring Boot that you are using, as well as your Operating System and
  JVM version.
* If you need to paste code, or include a stack trace use Markdown +++```+++ escapes
  before and after your text.
* If possible try to create a test-case or project that replicates the issue. You can
  submit sample projects as pull-requests against the
  https://github.com/spring-projects/spring-boot-issues[spring-boot-issues] GitHub
  project. Use the issue number for the name of your project.



== Building from Source
You don't need to build from source to use Spring Boot (binaries in
https://repo.spring.io[repo.spring.io]), but if you want to try out the latest and
greatest, Spring Boot can be easily built with the
https://github.com/takari/maven-wrapper[maven wrapper]. You also need JDK 1.8 (although
Boot applications can run on Java 1.6).

[indent=0]
----
	$ ./mvnw clean install
----

If you want to build with the regular `mvn` command, you will need
<<<<<<< HEAD
http://maven.apache.org/run-maven/index.html[Maven v3.2.1 or above].
=======
https://maven.apache.org/run-maven/index.html[Maven v3.0.5 or above].
>>>>>>> 1.3.x

NOTE: You may need to increase the amount of memory available to Maven by setting
a `MAVEN_OPTS` environment variable with the value `-Xmx512m`. Remember
to set the corresponding property in your IDE as well if you are building and running
tests there (e.g. in Eclipse go to `Preferences->Java->Installed JREs` and edit the
JRE definition so that all processes are launched with those arguments). This property
is automatically set if you use the maven wrapper.

_Also see link:CONTRIBUTING.adoc[CONTRIBUTING.adoc] if you wish to submit pull requests,
and in particular please fill out the
https://support.springsource.com/spring_committer_signup[Contributor's Agreement]
before your first change, however trivial. (Or if you filed such an agreement already for
another project just mention that in your pull request.)_

=== Building reference documentation

The reference documentation requires the documentation of the Maven plugin to be
available so you need to build that first since it's not generated by default.

[indent=0]
----
	$ ./mvnw clean install -pl spring-boot-tools/spring-boot-maven-plugin -Pdefault,full
----

The documentation also includes auto-generated information about the starters. To
allow this information to be collected, the starter projects must be built first:

[indent=0]
----
	$ ./mvnw clean install -f spring-boot-starters
----

Once this is done, you can build the reference documentation with the command below:

[indent=0]
----
	$ ./mvnw clean prepare-package -pl spring-boot-docs -Pdefault,full
----

TIP: The generated documentation is available from `spring-boot-docs/target/contents/reference`


== Modules
There are a number of modules in Spring Boot, here is a quick overview:



=== spring-boot
The main library providing features that support the other parts of Spring Boot,
these include:

* The `SpringApplication` class, providing static convenience methods that make it easy
to write a stand-alone Spring Application. Its sole job is to create and refresh an
appropriate Spring `ApplicationContext`
* Embedded web applications with a choice of container (Tomcat or Jetty for now)
* First class externalized configuration support
* Convenience `ApplicationContext` initializers, including support for sensible logging
defaults



=== spring-boot-autoconfigure
Spring Boot can configure large parts of common applications based on the content
of their classpath. A single `@EnableAutoConfiguration` annotation triggers
auto-configuration of the Spring context.

Auto-configuration attempts to deduce which beans a user might need. For example, If
`HSQLDB` is on the classpath, and the user has not configured any database connections,
then they probably want an in-memory database to be defined. Auto-configuration will
always back away as the user starts to define their own beans.



=== spring-boot-starters
Starters are a set of convenient dependency descriptors that you can include in
your application. You get a one-stop-shop for all the Spring and related technology
that you need without having to hunt through sample code and copy paste loads of
dependency descriptors. For example, if you want to get started using Spring and JPA for
database access just include the `spring-boot-starter-data-jpa` dependency in your
project, and you are good to go.



=== spring-boot-cli
The Spring command line application compiles and runs Groovy source, making it super
easy to write the absolute minimum of code to get an application running. Spring CLI
can also watch files, automatically recompiling and restarting when they change.



=== spring-boot-actuator
Spring Boot Actuator provides additional auto-configuration to decorate your application
with features that make it instantly deployable and supportable in production.  For
instance if you are writing a JSON web service then it will provide a server, security,
logging, externalized configuration, management endpoints, an audit abstraction, and
more. If you want to switch off the built in features, or extend or replace them, it
makes that really easy as well.



=== spring-boot-loader
Spring Boot Loader provides the secret sauce that allows you to build a single jar file
that can be launched using `java -jar`. Generally you will not need to use
`spring-boot-loader` directly, but instead work with the
link:spring-boot-tools/spring-boot-gradle-plugin[Gradle] or
link:spring-boot-tools/spring-boot-maven-plugin[Maven] plugin.



== Samples
Groovy samples for use with the command line application are available in
link:spring-boot-cli/samples[spring-boot-cli/samples]. To run the CLI samples type
`spring run <sample>.groovy` from samples directory.

Java samples are available in link:spring-boot-samples[spring-boot-samples] and should
be built with maven and run by invoking `java -jar target/<sample>.jar`.



== Guides
The https://spring.io/[spring.io] site contains several guides that show how to use Spring
Boot step-by-step:

* https://spring.io/guides/gs/spring-boot/[Building an Application with Spring Boot] is a
  very basic guide that shows you how to create a simple application, run it and add some
  management services.
* https://spring.io/guides/gs/actuator-service/[Building a RESTful Web Service with Spring
  Boot Actuator] is a guide to creating a REST web service and also shows how the server
  can be configured.
* https://spring.io/guides/gs/convert-jar-to-war/[Converting a Spring Boot JAR Application
  to a WAR] shows you how to run applications in a web server as a WAR file.



== License
Spring Boot is Open Source software released under the
https://www.apache.org/licenses/LICENSE-2.0.html[Apache 2.0 license].<|MERGE_RESOLUTION|>--- conflicted
+++ resolved
@@ -102,11 +102,7 @@
 ----
 
 If you want to build with the regular `mvn` command, you will need
-<<<<<<< HEAD
-http://maven.apache.org/run-maven/index.html[Maven v3.2.1 or above].
-=======
-https://maven.apache.org/run-maven/index.html[Maven v3.0.5 or above].
->>>>>>> 1.3.x
+https://maven.apache.org/run-maven/index.html[Maven v3.2.1 or above].
 
 NOTE: You may need to increase the amount of memory available to Maven by setting
 a `MAVEN_OPTS` environment variable with the value `-Xmx512m`. Remember
