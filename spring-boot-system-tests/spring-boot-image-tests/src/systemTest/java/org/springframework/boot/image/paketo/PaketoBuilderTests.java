/*
 * Copyright 2012-2023 the original author or authors.
 *
 * Licensed under the Apache License, Version 2.0 (the "License");
 * you may not use this file except in compliance with the License.
 * You may obtain a copy of the License at
 *
 *      https://www.apache.org/licenses/LICENSE-2.0
 *
 * Unless required by applicable law or agreed to in writing, software
 * distributed under the License is distributed on an "AS IS" BASIS,
 * WITHOUT WARRANTIES OR CONDITIONS OF ANY KIND, either express or implied.
 * See the License for the specific language governing permissions and
 * limitations under the License.
 */

package org.springframework.boot.image.paketo;

import java.io.File;
import java.io.FileWriter;
import java.io.IOException;
import java.io.PrintWriter;
import java.util.ArrayList;
import java.util.List;
import java.util.function.Consumer;
import java.util.function.Predicate;
import java.util.jar.Attributes;
import java.util.jar.JarFile;

import com.github.dockerjava.api.model.ContainerConfig;
import org.assertj.core.api.Condition;
import org.gradle.testkit.runner.BuildResult;
import org.gradle.testkit.runner.TaskOutcome;
import org.junit.jupiter.api.BeforeEach;
import org.junit.jupiter.api.Test;
import org.junit.jupiter.api.condition.EnabledForJreRange;
import org.junit.jupiter.api.condition.JRE;
import org.junit.jupiter.api.extension.ExtendWith;
import org.testcontainers.containers.GenericContainer;
import org.testcontainers.containers.wait.strategy.Wait;

import org.springframework.boot.buildpack.platform.docker.DockerApi;
import org.springframework.boot.buildpack.platform.docker.type.ImageName;
import org.springframework.boot.buildpack.platform.docker.type.ImageReference;
import org.springframework.boot.image.assertions.ImageAssertions;
import org.springframework.boot.image.junit.GradleBuildInjectionExtension;
import org.springframework.boot.testsupport.gradle.testkit.GradleBuild;
import org.springframework.boot.testsupport.gradle.testkit.GradleBuildExtension;
import org.springframework.boot.testsupport.gradle.testkit.GradleVersions;
import org.springframework.util.StringUtils;

import static org.assertj.core.api.Assertions.assertThat;
import static org.assertj.core.api.Assertions.entry;

/**
 * Integration tests for the Paketo builder and buildpacks.
 *
 * See
 * https://paketo.io/docs/buildpacks/language-family-buildpacks/java/#additional-metadata
 *
 * @author Scott Frederick
 */
@ExtendWith({ GradleBuildInjectionExtension.class, GradleBuildExtension.class })
@EnabledForJreRange(max = JRE.JAVA_21)
class PaketoBuilderTests {

	GradleBuild gradleBuild;

	@BeforeEach
	void configureGradleBuild() {
		this.gradleBuild.scriptProperty("systemTestMavenRepository",
				new File("build/system-test-maven-repository").getAbsoluteFile().toURI().toASCIIString());
		this.gradleBuild.scriptPropertyFrom(new File("../../gradle.properties"), "nativeBuildToolsVersion");
		this.gradleBuild.expectDeprecationMessages("BPL_SPRING_CLOUD_BINDINGS_ENABLED.*true.*Deprecated");
		this.gradleBuild.expectDeprecationMessages("BOM table is deprecated");
		this.gradleBuild.gradleVersion(GradleVersions.maximumCompatible());
	}

	@Test
	void executableJarApp() throws Exception {
		writeMainClass();
		String imageName = "paketo-integration/" + this.gradleBuild.getProjectDir().getName();
		ImageReference imageReference = ImageReference.of(ImageName.of(imageName));
		BuildResult result = buildImage(imageName);
		assertThat(result.task(":bootBuildImage").getOutcome()).isEqualTo(TaskOutcome.SUCCESS);
		try (GenericContainer<?> container = new GenericContainer<>(imageName)) {
			container.withExposedPorts(8080);
			container.waitingFor(Wait.forHttp("/test")).start();
			ContainerConfig config = container.getContainerInfo().getConfig();
			assertLabelsMatchManifestAttributes(config);
			ImageAssertions.assertThat(config).buildMetadata((metadata) -> {
				metadata.buildpacks()
					.contains("paketo-buildpacks/ca-certificates", "paketo-buildpacks/bellsoft-liberica",
							"paketo-buildpacks/executable-jar", "paketo-buildpacks/dist-zip",
							"paketo-buildpacks/spring-boot");
				metadata.processOfType("web").containsExactly("java", "org.springframework.boot.loader.JarLauncher");
				metadata.processOfType("executable-jar")
					.containsExactly("java", "org.springframework.boot.loader.JarLauncher");
			});
			assertImageHasJvmSbomLayer(imageReference, config);
			assertImageHasDependenciesSbomLayer(imageReference, config, "executable-jar");
			assertImageLayersMatchLayersIndex(imageReference, config);
		}
		finally {
			removeImage(imageReference);
		}
	}

	@Test
	void executableJarAppWithAdditionalArgs() throws Exception {
		writeMainClass();
		String imageName = "paketo-integration/" + this.gradleBuild.getProjectDir().getName();
		ImageReference imageReference = ImageReference.of(ImageName.of(imageName));
		BuildResult result = buildImage(imageName);
		assertThat(result.task(":bootBuildImage").getOutcome()).isEqualTo(TaskOutcome.SUCCESS);
		try (GenericContainer<?> container = new GenericContainer<>(imageName)) {
			container.withCommand("--server.port=9090");
			container.withExposedPorts(9090);
			container.waitingFor(Wait.forHttp("/test")).start();
		}
		finally {
			removeImage(imageReference);
		}
	}

	@Test
	void executableJarAppBuiltTwiceWithCaching() throws Exception {
		writeMainClass();
		String imageName = "paketo-integration/" + this.gradleBuild.getProjectDir().getName();
		ImageReference imageReference = ImageReference.of(ImageName.of(imageName));
		BuildResult result = buildImage(imageName);
		assertThat(result.task(":bootBuildImage").getOutcome()).isEqualTo(TaskOutcome.SUCCESS);
		try (GenericContainer<?> container = new GenericContainer<>(imageName)) {
			container.withExposedPorts(8080);
			container.waitingFor(Wait.forHttp("/test")).start();
			container.stop();
		}
		this.gradleBuild.expectDeprecationMessages("BOM table is deprecated");
		result = buildImage(imageName);
		assertThat(result.task(":bootBuildImage").getOutcome()).isEqualTo(TaskOutcome.SUCCESS);
		try (GenericContainer<?> container = new GenericContainer<>(imageName)) {
			container.withExposedPorts(8080);
			container.waitingFor(Wait.forHttp("/test")).start();
		}
		finally {
			removeImage(imageReference);
		}
	}

	@Test
	void bootDistZipJarApp() throws Exception {
		writeMainClass();
		String projectName = this.gradleBuild.getProjectDir().getName();
		String imageName = "paketo-integration/" + projectName;
		ImageReference imageReference = ImageReference.of(ImageName.of(imageName));
		BuildResult result = buildImage(imageName, "assemble", "bootDistZip");
		assertThat(result.task(":bootBuildImage").getOutcome()).isEqualTo(TaskOutcome.SUCCESS);
		try (GenericContainer<?> container = new GenericContainer<>(imageName)) {
			container.withExposedPorts(8080);
			container.waitingFor(Wait.forHttp("/test")).start();
			ContainerConfig config = container.getContainerInfo().getConfig();
			ImageAssertions.assertThat(config).buildMetadata((metadata) -> {
				metadata.buildpacks()
					.contains("paketo-buildpacks/ca-certificates", "paketo-buildpacks/bellsoft-liberica",
							"paketo-buildpacks/dist-zip", "paketo-buildpacks/spring-boot");
				String launcher = "/workspace/" + projectName + "-boot/bin/" + projectName;
				metadata.processOfType("web").containsExactly(launcher);
				metadata.processOfType("dist-zip").containsExactly(launcher);
			});
			assertImageHasJvmSbomLayer(imageReference, config);
			assertImageHasDependenciesSbomLayer(imageReference, config, "dist-zip");
			DigestCapturingCondition digest = new DigestCapturingCondition();
			ImageAssertions.assertThat(config)
				.lifecycleMetadata((metadata) -> metadata.appLayerShas().haveExactly(1, digest));
			ImageAssertions.assertThat(imageReference)
				.layer(digest.getDigest(),
						(layer) -> layer.entries()
							.contains(projectName + "-boot/bin/" + projectName,
									projectName + "-boot/lib/" + projectName + ".jar"));
		}
		finally {
			removeImage(imageReference);
		}
	}

	@Test
	void plainDistZipJarApp() throws Exception {
		writeMainClass();
		String projectName = this.gradleBuild.getProjectDir().getName();
		String imageName = "paketo-integration/" + projectName;
		ImageReference imageReference = ImageReference.of(ImageName.of(imageName));
		BuildResult result = buildImage(imageName, "assemble", "bootDistZip");
		assertThat(result.task(":bootBuildImage").getOutcome()).isEqualTo(TaskOutcome.SUCCESS);
		try (GenericContainer<?> container = new GenericContainer<>(imageName)) {
			container.withExposedPorts(8080);
			container.waitingFor(Wait.forHttp("/test")).start();
			ContainerConfig config = container.getContainerInfo().getConfig();
			ImageAssertions.assertThat(config).buildMetadata((metadata) -> {
				metadata.buildpacks()
					.contains("paketo-buildpacks/ca-certificates", "paketo-buildpacks/bellsoft-liberica",
							"paketo-buildpacks/dist-zip", "paketo-buildpacks/spring-boot");
				String launcher = "/workspace/" + projectName + "/bin/" + projectName;
				metadata.processOfType("web").containsExactly(launcher);
				metadata.processOfType("dist-zip").containsExactly(launcher);
			});
			assertImageHasJvmSbomLayer(imageReference, config);
			assertImageHasDependenciesSbomLayer(imageReference, config, "dist-zip");
			DigestCapturingCondition digest = new DigestCapturingCondition();
			ImageAssertions.assertThat(config)
				.lifecycleMetadata((metadata) -> metadata.appLayerShas().haveExactly(1, digest));
			ImageAssertions.assertThat(imageReference)
				.layer(digest.getDigest(), (layer) -> layer.entries()
					.contains(projectName + "/bin/" + projectName, projectName + "/lib/" + projectName + "-plain.jar")
					.anyMatch((s) -> s.startsWith(projectName + "/lib/spring-boot-"))
					.anyMatch((s) -> s.startsWith(projectName + "/lib/spring-core-"))
					.anyMatch((s) -> s.startsWith(projectName + "/lib/spring-web-")));
		}
		finally {
			removeImage(imageReference);
		}
	}

	@Test
	void executableWarApp() throws Exception {
		writeMainClass();
		writeServletInitializerClass();
		String imageName = "paketo-integration/" + this.gradleBuild.getProjectDir().getName();
		ImageReference imageReference = ImageReference.of(ImageName.of(imageName));
		BuildResult result = buildImage(imageName);
		assertThat(result.task(":bootBuildImage").getOutcome()).isEqualTo(TaskOutcome.SUCCESS);
		try (GenericContainer<?> container = new GenericContainer<>(imageName)) {
			container.withExposedPorts(8080);
			container.waitingFor(Wait.forHttp("/test")).start();
			ContainerConfig config = container.getContainerInfo().getConfig();
			assertLabelsMatchManifestAttributes(config);
			ImageAssertions.assertThat(config).buildMetadata((metadata) -> {
				metadata.buildpacks()
					.contains("paketo-buildpacks/ca-certificates", "paketo-buildpacks/bellsoft-liberica",
							"paketo-buildpacks/executable-jar", "paketo-buildpacks/dist-zip",
							"paketo-buildpacks/spring-boot");
				metadata.processOfType("web").containsExactly("java", "org.springframework.boot.loader.WarLauncher");
				metadata.processOfType("executable-jar")
					.containsExactly("java", "org.springframework.boot.loader.WarLauncher");
			});
			assertImageHasJvmSbomLayer(imageReference, config);
			assertImageHasDependenciesSbomLayer(imageReference, config, "executable-jar");
			assertImageLayersMatchLayersIndex(imageReference, config);
		}
		finally {
			removeImage(imageReference);
		}
	}

	@Test
	void plainWarApp() throws Exception {
		writeMainClass();
		writeServletInitializerClass();
		String imageName = "paketo-integration/" + this.gradleBuild.getProjectDir().getName();
		ImageReference imageReference = ImageReference.of(ImageName.of(imageName));
		BuildResult result = buildImage(imageName);
		assertThat(result.task(":bootBuildImage").getOutcome()).isEqualTo(TaskOutcome.SUCCESS);
		try (GenericContainer<?> container = new GenericContainer<>(imageName)) {
			container.withExposedPorts(8080);
			container.waitingFor(Wait.forHttp("/test")).start();
			ContainerConfig config = container.getContainerInfo().getConfig();
			ImageAssertions.assertThat(config).buildMetadata((metadata) -> {
				metadata.buildpacks()
					.contains("paketo-buildpacks/ca-certificates", "paketo-buildpacks/bellsoft-liberica",
							"paketo-buildpacks/apache-tomcat", "paketo-buildpacks/dist-zip",
							"paketo-buildpacks/spring-boot");
				metadata.processOfType("web")
					.satisfiesExactly((command) -> assertThat(command).endsWith("sh"),
							(arg) -> assertThat(arg).endsWith("catalina.sh"),
							(arg) -> assertThat(arg).isEqualTo("run"));
				metadata.processOfType("tomcat")
					.satisfiesExactly((command) -> assertThat(command).endsWith("sh"),
							(arg) -> assertThat(arg).endsWith("catalina.sh"),
							(arg) -> assertThat(arg).isEqualTo("run"));
			});
			assertImageHasJvmSbomLayer(imageReference, config);
			assertImageHasDependenciesSbomLayer(imageReference, config, "apache-tomcat");
			DigestCapturingCondition digest = new DigestCapturingCondition();
			ImageAssertions.assertThat(config)
				.lifecycleMetadata((metadata) -> metadata.appLayerShas().haveExactly(1, digest));
			ImageAssertions.assertThat(imageReference)
				.layer(digest.getDigest(),
						(layer) -> layer.entries()
							.contains("WEB-INF/classes/example/ExampleApplication.class",
									"WEB-INF/classes/example/HelloController.class", "META-INF/MANIFEST.MF")
							.anyMatch((s) -> s.startsWith("WEB-INF/lib/spring-boot-"))
							.anyMatch((s) -> s.startsWith("WEB-INF/lib/spring-core-"))
							.anyMatch((s) -> s.startsWith("WEB-INF/lib/spring-web-")));
		}
		finally {
			removeImage(imageReference);
		}
	}

	@Test
	@EnabledForJreRange(max = JRE.JAVA_17)
	void nativeApp() throws Exception {
		this.gradleBuild.expectDeprecationMessages("uses or overrides a deprecated API");
<<<<<<< HEAD
		this.gradleBuild.expectDeprecationMessages("has been deprecated and marked for removal");
=======
		// these deprecations are transitive from the Native Build Tools Gradle plugin
		this.gradleBuild.expectDeprecationMessages("has been deprecated. This is scheduled to be removed in Gradle 9.0");
		this.gradleBuild.expectDeprecationMessages("upgrading_version_8.html#deprecated_access_to_convention");
>>>>>>> 5ae4ba83
		writeMainClass();
		String imageName = "paketo-integration/" + this.gradleBuild.getProjectDir().getName();
		ImageReference imageReference = ImageReference.of(ImageName.of(imageName));
		BuildResult result = buildImage(imageName);
		assertThat(result.task(":bootBuildImage").getOutcome()).isEqualTo(TaskOutcome.SUCCESS);
		try (GenericContainer<?> container = new GenericContainer<>(imageName)) {
			container.withExposedPorts(8080);
			container.waitingFor(Wait.forHttp("/test")).start();
			ContainerConfig config = container.getContainerInfo().getConfig();
			assertLabelsMatchManifestAttributes(config);
			ImageAssertions.assertThat(config).buildMetadata((metadata) -> {
				metadata.buildpacks()
					.contains("paketo-buildpacks/ca-certificates", "paketo-buildpacks/bellsoft-liberica",
							"paketo-buildpacks/executable-jar", "paketo-buildpacks/spring-boot",
							"paketo-buildpacks/native-image");
				metadata.processOfType("web")
					.satisfiesExactly((command) -> assertThat(command).endsWith("/example.ExampleApplication"));
				metadata.processOfType("native-image")
					.satisfiesExactly((command) -> assertThat(command).endsWith("/example.ExampleApplication"));
			});
			assertImageHasDependenciesSbomLayer(imageReference, config, "native-image");
		}
		finally {
			removeImage(imageReference);
		}
	}

	private BuildResult buildImage(String imageName, String... arguments) {
		String[] buildImageArgs = { "bootBuildImage", "--imageName=" + imageName, "--pullPolicy=IF_NOT_PRESENT" };
		String[] args = StringUtils.concatenateStringArrays(arguments, buildImageArgs);
		return this.gradleBuild.build(args);
	}

	private void writeMainClass() throws IOException {
		writeProjectFile("ExampleApplication.java", (writer) -> {
			writer.println("package example;");
			writer.println();
			writer.println("import org.springframework.boot.SpringApplication;");
			writer.println("import org.springframework.boot.autoconfigure.SpringBootApplication;");
			writer.println("import org.springframework.stereotype.Controller;");
			writer.println("import org.springframework.web.bind.annotation.RequestMapping;");
			writer.println("import org.springframework.web.bind.annotation.ResponseBody;");
			writer.println();
			writer.println("@SpringBootApplication");
			writer.println("public class ExampleApplication {");
			writer.println();
			writer.println("    public static void main(String[] args) {");
			writer.println("        SpringApplication.run(ExampleApplication.class, args);");
			writer.println("    }");
			writer.println();
			writer.println("}");
			writer.println();
			writer.println("@Controller");
			writer.println("class HelloController {");
			writer.println();
			writer.println("    @RequestMapping(\"/test\")");
			writer.println("    @ResponseBody");
			writer.println("    String home() {");
			writer.println("        return \"Hello, world!\";");
			writer.println("    }");
			writer.println();
			writer.println("}");
		});
	}

	private void writeServletInitializerClass() throws IOException {
		writeProjectFile("ServletInitializer.java", (writer) -> {
			writer.println("package example;");
			writer.println();
			writer.println("import org.springframework.boot.builder.SpringApplicationBuilder;");
			writer.println("import org.springframework.boot.web.servlet.support.SpringBootServletInitializer;");
			writer.println();
			writer.println("public class ServletInitializer extends SpringBootServletInitializer {");
			writer.println();
			writer.println("    @Override");
			writer.println("    protected SpringApplicationBuilder configure(SpringApplicationBuilder application) {");
			writer.println("        return application.sources(ExampleApplication.class);");
			writer.println("    }");
			writer.println();
			writer.println("}");
		});
	}

	private void writeProjectFile(String fileName, Consumer<PrintWriter> consumer) throws IOException {
		File examplePackage = new File(this.gradleBuild.getProjectDir(), "src/main/java/example");
		examplePackage.mkdirs();
		File main = new File(examplePackage, fileName);
		try (PrintWriter writer = new PrintWriter(new FileWriter(main))) {
			consumer.accept(writer);
		}
	}

	private void assertLabelsMatchManifestAttributes(ContainerConfig config) throws IOException {
		try (JarFile jarFile = new JarFile(projectArchiveFile())) {
			Attributes attributes = jarFile.getManifest().getMainAttributes();
			ImageAssertions.assertThat(config).labels((labels) -> {
				labels.contains(entry("org.springframework.boot.version", attributes.getValue("Spring-Boot-Version")));
				labels.contains(entry("org.opencontainers.image.title",
						attributes.getValue(Attributes.Name.IMPLEMENTATION_TITLE)));
				labels.contains(entry("org.opencontainers.image.version",
						attributes.getValue(Attributes.Name.IMPLEMENTATION_VERSION)));
			});
		}
	}

	private void assertImageHasJvmSbomLayer(ImageReference imageReference, ContainerConfig config) throws IOException {
		DigestCapturingCondition digest = new DigestCapturingCondition();
		ImageAssertions.assertThat(config).lifecycleMetadata((metadata) -> metadata.sbomLayerSha().has(digest));
		ImageAssertions.assertThat(imageReference).layer(digest.getDigest(), (layer) -> {
			layer.entries().contains("/layers/sbom/launch/paketo-buildpacks_bellsoft-liberica/jre/sbom.syft.json");
			layer.jsonEntry("/layers/sbom/launch/paketo-buildpacks_bellsoft-liberica/jre/sbom.syft.json", (json) -> {
				json.extractingJsonPathStringValue("$.Artifacts[0].Name").isEqualTo("BellSoft Liberica JRE");
				json.extractingJsonPathStringValue("$.Artifacts[0].Version").startsWith(javaMajorVersion());
			});
		});
	}

	private void assertImageHasDependenciesSbomLayer(ImageReference imageReference, ContainerConfig config,
			String buildpack) throws IOException {
		DigestCapturingCondition digest = new DigestCapturingCondition();
		ImageAssertions.assertThat(config).lifecycleMetadata((metadata) -> metadata.sbomLayerSha().has(digest));
		ImageAssertions.assertThat(imageReference).layer(digest.getDigest(), (layer) -> {
			layer.entries()
				.contains("/layers/sbom/launch/paketo-buildpacks_" + buildpack + "/sbom.syft.json",
						"/layers/sbom/launch/paketo-buildpacks_" + buildpack + "/sbom.cdx.json");
			layer.jsonEntry("/layers/sbom/launch/paketo-buildpacks_" + buildpack + "/sbom.syft.json",
					(json) -> json.extractingJsonPathArrayValue("$.artifacts.[*].name")
						.contains("spring-beans", "spring-boot", "spring-boot-autoconfigure", "spring-context",
								"spring-core", "spring-expression", "spring-jcl", "spring-web", "spring-webmvc"));
			layer.jsonEntry("/layers/sbom/launch/paketo-buildpacks_" + buildpack + "/sbom.cdx.json",
					(json) -> json.extractingJsonPathArrayValue("$.components.[*].name")
						.contains("spring-beans", "spring-boot", "spring-boot-autoconfigure", "spring-context",
								"spring-core", "spring-expression", "spring-jcl", "spring-web", "spring-webmvc"));
		});
	}

	private void assertImageLayersMatchLayersIndex(ImageReference imageReference, ContainerConfig config)
			throws IOException {
		DigestsCapturingCondition digests = new DigestsCapturingCondition();
		ImageAssertions.assertThat(config)
			.lifecycleMetadata((metadata) -> metadata.appLayerShas().haveExactly(5, digests));
		LayersIndex layersIndex = LayersIndex.fromArchiveFile(projectArchiveFile());
		ImageAssertions.assertThat(imageReference)
			.layer(digests.getDigest(0), (layer) -> layer.entries()
				.allMatch((entry) -> startsWithOneOf(entry, layersIndex.getLayer("dependencies"))));
		ImageAssertions.assertThat(imageReference)
			.layer(digests.getDigest(1), (layer) -> layer.entries()
				.allMatch((entry) -> startsWithOneOf(entry, layersIndex.getLayer("spring-boot-loader"))));
		ImageAssertions.assertThat(imageReference)
			.layer(digests.getDigest(2), (layer) -> layer.entries()
				.allMatch((entry) -> startsWithOneOf(entry, layersIndex.getLayer("snapshot-dependencies"))));
		ImageAssertions.assertThat(imageReference)
			.layer(digests.getDigest(3), (layer) -> layer.entries()
				.allMatch((entry) -> startsWithOneOf(entry, layersIndex.getLayer("application"))));
		ImageAssertions.assertThat(imageReference)
			.layer(digests.getDigest(4),
					(layer) -> layer.entries().allMatch((entry) -> entry.contains("lib/spring-cloud-bindings-")));
	}

	private File projectArchiveFile() {
		return new File(this.gradleBuild.getProjectDir(), "build/libs").listFiles()[0];
	}

	private String javaMajorVersion() {
		String javaVersion = System.getProperty("java.version");
		if (javaVersion.startsWith("1.")) {
			return javaVersion.substring(2, 3);
		}
		else {
			int firstDotIndex = javaVersion.indexOf(".");
			if (firstDotIndex != -1) {
				return javaVersion.substring(0, firstDotIndex);
			}
		}
		return javaVersion;
	}

	private boolean startsWithOneOf(String actual, List<String> expectedPrefixes) {
		for (String prefix : expectedPrefixes) {
			if (actual.startsWith(prefix)) {
				return true;
			}
		}
		return false;
	}

	private void removeImage(ImageReference image) throws IOException {
		new DockerApi().image().remove(image, false);
	}

	private static class DigestCapturingCondition extends Condition<Object> {

		private static String digest = null;

		DigestCapturingCondition() {
			super(predicate(), "a value starting with 'sha256:'");
		}

		private static Predicate<Object> predicate() {
			return (sha) -> {
				digest = sha.toString();
				return sha.toString().startsWith("sha256:");
			};
		}

		String getDigest() {
			return digest;
		}

	}

	private static class DigestsCapturingCondition extends Condition<Object> {

		private static List<String> digests;

		DigestsCapturingCondition() {
			super(predicate(), "a value starting with 'sha256:'");
		}

		private static Predicate<Object> predicate() {
			digests = new ArrayList<>();
			return (sha) -> {
				digests.add(sha.toString());
				return sha.toString().startsWith("sha256:");
			};
		}

		String getDigest(int index) {
			return digests.get(index);
		}

	}

}<|MERGE_RESOLUTION|>--- conflicted
+++ resolved
@@ -300,13 +300,10 @@
 	@EnabledForJreRange(max = JRE.JAVA_17)
 	void nativeApp() throws Exception {
 		this.gradleBuild.expectDeprecationMessages("uses or overrides a deprecated API");
-<<<<<<< HEAD
 		this.gradleBuild.expectDeprecationMessages("has been deprecated and marked for removal");
-=======
 		// these deprecations are transitive from the Native Build Tools Gradle plugin
 		this.gradleBuild.expectDeprecationMessages("has been deprecated. This is scheduled to be removed in Gradle 9.0");
 		this.gradleBuild.expectDeprecationMessages("upgrading_version_8.html#deprecated_access_to_convention");
->>>>>>> 5ae4ba83
 		writeMainClass();
 		String imageName = "paketo-integration/" + this.gradleBuild.getProjectDir().getName();
 		ImageReference imageReference = ImageReference.of(ImageName.of(imageName));
